--- conflicted
+++ resolved
@@ -175,10 +175,9 @@
     case body_fixed_relative_spherical_position:
         variableName = "Body-fixed relative spherical position ";
         break;
-<<<<<<< HEAD
     case euler_angles_to_body_fixed_313:
         variableName = "313 Euler angles to body-fixed frame ";
-=======
+        break;
     case total_gravity_field_variation_acceleration:
         variableName = "Total time-variable gravity field acceleration correction ";
         break;
@@ -190,7 +189,6 @@
         break;
     case acceleration_partial_wrt_body_translational_state:
         variableName = "Acceleration partial w.r.t body state ";
->>>>>>> 4847478f
         break;
     default:
         std::string errorMessage = "Error, dependent variable " +
