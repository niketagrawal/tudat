--- conflicted
+++ resolved
@@ -27,11 +27,8 @@
 #include "Tudat/Astrodynamics/ObservationModels/oneWayDifferencedRangeRateObservationModel.h"
 #include "Tudat/Astrodynamics/ObservationModels/angularPositionObservationModel.h"
 #include "Tudat/Astrodynamics/ObservationModels/positionObservationModel.h"
-<<<<<<< HEAD
 #include "Tudat/Astrodynamics/ObservationModels/eulerAngleObservationModel.h"
-=======
 #include "Tudat/Astrodynamics/ObservationModels/velocityObservationModel.h"
->>>>>>> a368eddd
 #include "Tudat/Astrodynamics/ObservationModels/observationSimulator.h"
 #include "Tudat/Astrodynamics/ObservationModels/observationViabilityCalculator.h"
 #include "Tudat/SimulationSetup/EnvironmentSetup/body.h"
@@ -525,8 +522,8 @@
                 // Retrieve gravitational parameter
                 std::function< double( ) > gravitationalParameterFunction =
                         std::bind( &gravitation::GravityFieldModel::getGravitationalParameter,
-                                     bodyMap.at( directFirstOrderDopplerProperTimeRateSettings->centralBodyName_ )->
-                                     getGravityFieldModel( ) );
+                                   bodyMap.at( directFirstOrderDopplerProperTimeRateSettings->centralBodyName_ )->
+                                   getGravityFieldModel( ) );
 
                 // Create calculation object.
                 LinkEndId referencePointId =
@@ -1287,43 +1284,30 @@
             observationModel = std::make_shared< PositionObservationModel<
                     ObservationScalarType, TimeType > >(
                         std::bind( &simulation_setup::Body::getStateInBaseFrameFromEphemeris<
-                                     ObservationScalarType, TimeType >,
-                                     bodyMap.at( linkEnds.at( observed_body ).first ), std::placeholders::_1 ),
+                                   ObservationScalarType, TimeType >,
+                                   bodyMap.at( linkEnds.at( observed_body ).first ), std::placeholders::_1 ),
                         observationBias );
 
             break;
         }
-<<<<<<< HEAD
         case euler_angle_313_observable:
-=======
-        case velocity_observable:
->>>>>>> a368eddd
         {
             // Check consistency input.
             if( linkEnds.size( ) != 1 )
             {
                 std::string errorMessage =
-<<<<<<< HEAD
                         "Error when making euler angle observable model, " +
-=======
-                        "Error when making velocity observable model, " +
->>>>>>> a368eddd
                         std::to_string( linkEnds.size( ) ) + " link ends found";
                 throw std::runtime_error( errorMessage );
             }
 
             if( linkEnds.count( observed_body ) == 0 )
             {
-<<<<<<< HEAD
                 throw std::runtime_error( "Error when making euler angle observable model, no observed_body found" );
-=======
-                throw std::runtime_error( "Error when making velocity observable model, no observed_body found" );
->>>>>>> a368eddd
             }
 
             if( observationSettings->lightTimeCorrectionsList_.size( ) > 0 )
             {
-<<<<<<< HEAD
                 throw std::runtime_error( "Error when making euler angle observable model, found light time corrections" );
             }
             if( linkEnds.at( observed_body ).second != "" )
@@ -1350,7 +1334,34 @@
                             &ephemerides::RotationalEphemeris::getRotationToTargetFrameTemplated< TimeType >,
                             bodyMap.at( linkEnds.at( observed_body ).first )->getRotationalEphemeris( ),
                             std::placeholders::_1 );
-=======
+            }
+
+
+            // Create observation model
+            observationModel = std::make_shared< EulerAngle313ObservationModel<
+                    ObservationScalarType, TimeType > >(
+                        toBodyFixedFrameFunction, observationBias );
+
+            break;
+        }
+        case velocity_observable:
+        {
+            // Check consistency input.
+            if( linkEnds.size( ) != 1 )
+            {
+                std::string errorMessage =
+                        "Error when making velocity observable model, " + std::to_string( linkEnds.size( ) ) + " link ends found";
+                throw std::runtime_error( errorMessage );
+            }
+
+            if( linkEnds.count( observed_body ) == 0 )
+            {
+                throw std::runtime_error( "Error when making velocity observable model, no observed_body found" );
+            }
+
+            if( observationSettings->lightTimeCorrectionsList_.size( ) > 0 )
+            {
+
                 throw std::runtime_error( "Error when making velocity observable model, found light time corrections" );
             }
             if( linkEnds.at( observed_body ).second != "" )
@@ -1358,29 +1369,22 @@
                 throw std::runtime_error( "Error, cannot yet create velocity function for reference point" );
             }
 
-            boost::shared_ptr< ObservationBias< 3 > > observationBias;
+            std::shared_ptr< ObservationBias< 3 > > observationBias;
             if( observationSettings->biasSettings_ != NULL )
             {
                 observationBias =
                         createObservationBiasCalculator< 3 >(
                             linkEnds, observationSettings->observableType_, observationSettings->biasSettings_,bodyMap );
->>>>>>> a368eddd
             }
 
 
             // Create observation model
-<<<<<<< HEAD
-            observationModel = std::make_shared< EulerAngle313ObservationModel<
+            observationModel = std::make_shared< VelocityObservationModel<
                     ObservationScalarType, TimeType > >(
-                        toBodyFixedFrameFunction, observationBias );
-=======
-            observationModel = boost::make_shared< VelocityObservationModel<
-                    ObservationScalarType, TimeType > >(
-                        boost::bind( &simulation_setup::Body::getStateInBaseFrameFromEphemeris<
+                        std::bind( &simulation_setup::Body::getStateInBaseFrameFromEphemeris<
                                      ObservationScalarType, TimeType >,
-                                     bodyMap.at( linkEnds.at( observed_body ).first ), _1 ),
+                                     bodyMap.at( linkEnds.at( observed_body ).first ), std::placeholders::_1 ),
                         observationBias );
->>>>>>> a368eddd
 
             break;
         }
