--- conflicted
+++ resolved
@@ -92,17 +92,6 @@
                             oneWayRangeModel->getLightTimeCalculator( )->getLightTimeCorrection( ) );
                 break;
             }
-            case observation_models::one_way_doppler:
-            {
-                boost::shared_ptr< observation_models::OneWayDopplerObservationModel
-                        < ObservationScalarType, TimeType> > oneWayRangeModel =
-                        boost::dynamic_pointer_cast< observation_models::OneWayDopplerObservationModel
-                        < ObservationScalarType, TimeType> >
-                        ( observationModelIterator->second );
-                currentLightTimeCorrections.push_back(
-                            oneWayRangeModel->getLightTimeCalculator( )->getLightTimeCorrection( ) );
-                break;
-            }
             case observation_models::angular_position:
             {
                 boost::shared_ptr< observation_models::AngularPositionObservationModel
@@ -116,15 +105,6 @@
             }
             case observation_models::one_way_differenced_range:
             {
-<<<<<<< HEAD
-                boost::shared_ptr< observation_models::AngularPositionObservationModel
-                        < ObservationScalarType, TimeType> > angularPositionModel =
-                        boost::dynamic_pointer_cast< observation_models::AngularPositionObservationModel
-                        < ObservationScalarType, TimeType> >
-                        ( observationModelIterator->second );
-                currentLightTimeCorrections.push_back(
-                            angularPositionModel->getLightTimeCalculator( )->getLightTimeCorrection( ) );
-=======
                 boost::shared_ptr< observation_models::OneWayDifferencedRangeObservationModel
                         < ObservationScalarType, TimeType> > angularPositionModel =
                         boost::dynamic_pointer_cast< observation_models::OneWayDifferencedRangeObservationModel
@@ -132,7 +112,6 @@
                         ( observationModelIterator->second );
                 singleObservableCorrectionList = (
                             angularPositionModel->getArcStartLightTimeCalculator( )->getLightTimeCorrection( ) );
->>>>>>> e70473bf
                 break;
             }
             case observation_models::position_observable:
@@ -256,10 +235,6 @@
         switch( observableType )
         {
         case observation_models::one_way_range:
-<<<<<<< HEAD
-            observationPartialList = createOneWayRangePartials< ParameterType >(
-                        linkEnds, bodyMap, parametersToEstimate, lightTimeCorrections );
-=======
             observationPartialList = createOneWayRangePartials< ObservationScalarType >(
                         utilities::createVectorFromMapKeys( observationModelList ), bodyMap, parametersToEstimate,
                         getLightTimeCorrectionsList( observationModelList ) );
@@ -272,15 +247,6 @@
             observationPartialList = createDifferencedOneWayRangeRatePartials< ObservationScalarType >(
                         utilities::createVectorFromMapKeys( observationModelList ), bodyMap, parametersToEstimate,
                         getLightTimeCorrectionsList( observationModelList ) );
->>>>>>> e70473bf
-            break;
-        case observation_models::one_way_doppler:
-            observationPartialList = createOneWayDopplerPartials< ParameterType >(
-                        linkEnds, bodyMap, parametersToEstimate, lightTimeCorrections );
-            break;
-        case observation_models::one_way_differenced_range:
-            observationPartialList = createDifferencedOneWayRangeRatePartials< ParameterType >(
-                        linkEnds, bodyMap, parametersToEstimate, lightTimeCorrections );
             break;
 
         default:
