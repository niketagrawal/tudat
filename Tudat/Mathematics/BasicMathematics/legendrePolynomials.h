--- conflicted
+++ resolved
@@ -1,513 +1,424 @@
-/*    Copyright (c) 2010-2015, Delft University of Technology
- *    All rights reserved.
- *
- *    Redistribution and use in source and binary forms, with or without modification, are
- *    permitted provided that the following conditions are met:
- *      - Redistributions of source code must retain the above copyright notice, this list of
- *        conditions and the following disclaimer.
- *      - Redistributions in binary form must reproduce the above copyright notice, this list of
- *        conditions and the following disclaimer in the documentation and/or other materials
- *        provided with the distribution.
- *      - Neither the name of the Delft University of Technology nor the names of its contributors
- *        may be used to endorse or promote products derived from this software without specific
- *        prior written permission.
- *
- *    THIS SOFTWARE IS PROVIDED BY THE COPYRIGHT HOLDERS AND CONTRIBUTORS "AS IS" AND ANY EXPRESS
- *    OR IMPLIED WARRANTIES, INCLUDING, BUT NOT LIMITED TO, THE IMPLIED WARRANTIES OF
- *    MERCHANTABILITY AND FITNESS FOR A PARTICULAR PURPOSE ARE DISCLAIMED. IN NO EVENT SHALL THE
- *    COPYRIGHT HOLDER OR CONTRIBUTORS BE LIABLE FOR ANY DIRECT, INDIRECT, INCIDENTAL, SPECIAL,
- *    EXEMPLARY, OR CONSEQUENTIAL DAMAGES (INCLUDING, BUT NOT LIMITED TO, PROCUREMENT OF SUBSTITUTE
- *    GOODS OR SERVICES; LOSS OF USE, DATA, OR PROFITS; OR BUSINESS INTERRUPTION) HOWEVER CAUSED
- *    AND ON ANY THEORY OF LIABILITY, WHETHER IN CONTRACT, STRICT LIABILITY, OR TORT (INCLUDING
- *    NEGLIGENCE OR OTHERWISE) ARISING IN ANY WAY OUT OF THE USE OF THIS SOFTWARE, EVEN IF ADVISED
- *    OF THE POSSIBILITY OF SUCH DAMAGE.
- *
- *    Changelog
- *      YYMMDD    Author            Comment
- *      120926    E. Dekens         File created.
- *      121218    S. Billemont      Added output fuctions to display Legendre polynomial data,
- *                                  for debugging.
- *      130121    K. Kumar          Added shared-ptr typedefs.
- *
- *    References
- *      Eberly, D. Spherical Harmonics. Help documentation of Geometric Tools, 2008. Available at
- *        URL http://www.geometrictools.com/Documentation/SphericalHarmonics.pdf. Last access:
- *        09-09-2012.
- *      Heiskanen, W.A., Moritz, H. Physical geodesy. Freeman, 1967.
- *      Holmes, S.A., Featherstone, W.E. A unified approach to the Clenshaw summation and the
- *        recursive computation of very high degree and order normalised associated Legendre
- *        functions. Journal of Geodesy, 76(5):279-299, 2002.
- *      Vallado, D. and McClain, W. Fundamentals of astrodynammics and applications. Microcosm
- *        Press, 2001.
- *      Weisstein, E.W. Associated Legendre Polynomial, 2012.
- *        URL http://mathworld.wolfram.com/AssociatedLegendrePolynomial.html. Last access:
- *        12-09-2012.
- *
- *    Notes
- *      For information on how the caching mechanism works, please contact S. Billemont
- *      (S.Billemont@studelft.tudelft.nl).
- *
- */
-
-#ifndef TUDAT_LEGENDRE_POLYNOMIALS_H
-#define TUDAT_LEGENDRE_POLYNOMIALS_H
-
-#include <cstddef>
-#include <iostream>
-
-#include <boost/circular_buffer.hpp>
-#include <boost/function.hpp>
-#include <boost/shared_ptr.hpp>
-#include <boost/unordered_map.hpp>
-#include <boost/enable_shared_from_this.hpp>
-
-#include "Tudat/Mathematics/BasicMathematics/mathematicalConstants.h"
-
-namespace tudat
-{
-namespace basic_mathematics
-{
-
-//! Class for creating and accessing a back-end cache of Legendre polynomials.
-class LegendreCache: public boost::enable_shared_from_this< LegendreCache >
-{
-private:
-
-
-public:
-
-    //! Define Legendre polynomial function pointer.
-<<<<<<< HEAD
-    typedef boost::function< double ( int, int, double, LegendreCache* ) > LegendrePolynomialFunction;
-=======
-    typedef boost::function< double ( int, int, double, boost::shared_ptr< LegendreCache > ) > LegendrePolynomialFunction;
->>>>>>> 00a0f868
-
-    //! Initialize LegendreCache instance.
-    LegendreCache( )
-    {
-        resetMaximumDegreeAndOrder( 0, 0 );
-<<<<<<< HEAD
-        currentLongitude_ = TUDAT_NAN;
-        referenceRadiusRatio_ = TUDAT_NAN;
-=======
->>>>>>> 00a0f868
-        returnValue_ = TUDAT_NAN;
-    }
-
-    LegendreCache( const int maximumDegree, const int maximumOrder )
-    {
-        resetMaximumDegreeAndOrder( maximumDegree, maximumOrder );
-<<<<<<< HEAD
-        currentLongitude_ = TUDAT_NAN;
-        referenceRadiusRatio_ = TUDAT_NAN;
-=======
->>>>>>> 00a0f868
-        returnValue_ = TUDAT_NAN;
-    }
-
-    void resetMaximumDegreeAndOrder( const int degree, const int order );
-
-
-    void update( const double polynomialParameter,
-                 const LegendrePolynomialFunction legendrePolynomialFunction );
-
-<<<<<<< HEAD
-    void updateSines( const double longitude )
-    {
-        if( !(currentLongitude_ == longitude ) )
-        {
-            currentLongitude_ = longitude;
-            for( unsigned int i = 0; i < sinesOfLongitude_.size( ); i++ )
-            {
-                sinesOfLongitude_[ i ] = std::sin( static_cast< double >( i ) * longitude );
-                cosinesOfLongitude_[ i ] = std::cos( static_cast< double >( i ) * longitude );
-            }
-        }
-    }
-    void updateRadiusPowers( const double referenceRadiusRatio )
-    {
-        if( !( referenceRadiusRatio_ == referenceRadiusRatio ) )
-        {
-            referenceRadiusRatio_ = referenceRadiusRatio;
-            double currentRatioPower = 1.0;
-            for( int i = 0; i <= maximumDegree_ + 1; i++ )
-            {
-                referenceRadiusRatioPowers_[ i ] = currentRatioPower;
-                currentRatioPower *= referenceRadiusRatio_;
-            }
-        }
-    }
-
-    double getSineOfMultipleLongitude( const int i )
-=======
-    double getCurrentPolynomialParameter( )
->>>>>>> 00a0f868
-    {
-        return currentPolynomialParameter_;
-    }
-
-    double getCurrentPolynomialParameterComplement( )
-    {
-        return currentPolynomialParameterComplement_;
-    }
-
-<<<<<<< HEAD
-    double getReferenceRadiusRatioPowers( const int i )
-    {
-        return referenceRadiusRatioPowers_[ i ];
-    }
-
-
-    double getCurrentPolynomialParameter( )
-    {
-        return currentPolynomialParameter_;
-    }
-=======
->>>>>>> 00a0f868
-
-    double getCurrentPolynomialParameterComplement( )
-    {
-        return currentPolynomialParameterComplement_;
-    }
-
-
-    //! Get Legendre polynomial value from either cache or from computation.
-    /*!
-    * \param degree Degree of requested Legendre polynomial.
-    * \param order Order of requested Legendre polynomial.
-    * \param polynomialParameter Free variable  of requested Legendre polynomial.
-    * \param legendrePolynomialFunction Function which takes degree, order and
-    *          polynomialParameter as arguments. The function must return the corresponding
-    *          Legendre polynomial value.
-    * \return Legendre polynomial value.
-    */
-    double getOrElseUpdate( const int degree, const int order, const double polynomialParameter,
-                            const LegendrePolynomialFunction& legendrePolynomialFunction );
-<<<<<<< HEAD
-
-    double getNormalizationCoefficient( int i, int j )
-    {
-        return normalizationCoefficients_[ i ][ j ];
-    }
-
-    void setNormalizationCoefficients( std::vector< std::vector< double > > normalizationCoefficients )
-    { normalizationCoefficients_ = normalizationCoefficients; }
-=======
->>>>>>> 00a0f868
-
-    int getMaximumDegree( ){ return maximumDegree_; }
-
-    int getMaximumOrder( ){ return maximumOrder_; }
-
-private:
-    int maximumDegree_;
-
-    int maximumOrder_;
-
-    double currentPolynomialParameter_;
-
-    double currentPolynomialParameterComplement_;
-<<<<<<< HEAD
-
-    double currentLongitude_;
-
-    double referenceRadiusRatio_;
-
-    std::vector< double > legendreValues_;
-=======
->>>>>>> 00a0f868
-
-    std::vector< double > legendreValues_;
-
-    double returnValue_ ;
-
-    std::vector< double > referenceRadiusRatioPowers_;
-
-    double returnValue_ ;
-
-
-};
-
-//! Compute unnormalized associated Legendre polynomial.
-/*!
- * This function returns an unnormalized associated Legendre polynomial \f$ P _{ n, m }( u ) \f$
- * with degree \f$ n \f$, order \f$ m \f$ and polynomial parameter \f$ u \f$.
- * \f$ P _{ n, m }( u ) \f$ obeys the definition given by Vallado [2001]:
- * \f[
- *     P _{ n, m } ( u ) = ( 1 - u ^ 2 ) ^ { m / 2 } \frac{ d ^ m }{ du ^ m } \left[ P_n ( u )
- *     \right] \textrm{ for }n \geq 0, 0 \leq m \leq n
- * \f]
- * in which \f$ P_{ n, m }( u ) \f$ is the ordinary Legendre polynomial with degree \f$ n \f$,
- * order \f$ m \f$ and polynomial parameter \f$ u \f$.
- *
- * For \f$ n \geq 0, m \geq n \f$ the \f$ P _{ n, m }( u ) \f$ has been defined here as
- * follows:
- * \f[
- *     P _{ n, m } ( u ) = 0 \textrm{ for }n \geq 0, m \geq n
- * \f]
- *
- * This function has been optimized for repeated calls with varying 'degree' and 'order' arguments
- * (but with identical 'polynomialParameter' argument). To this end the function maintains a
- * back-end cache with intermediate results which is automatically carried over between calls.
- * \param degree Degree of requested Legendre polynomial.
- * \param order Order of requested Legendre polynomial.
- * \param polynomialParameter Free variable  of requested Legendre polynomial.
- * \return Unnormalized Legendre polynomial.
-*/
-double computeLegendrePolynomial( const int degree,
-                                  const int order,
-                                  const double polynomialParameter,
-                                  boost::shared_ptr< basic_mathematics::LegendreCache > legendreCache );
-
-//! Compute geodesy-normalized associated Legendre polynomial.
-/*!
- * This function returns a normalized associated Legendre polynomial
- * \f$ \bar{ P }_{ n, m }( u ) \f$ with degree \f$ n \f$, order \f$ m \f$ and polynomial
- * parameter \f$ u \f$. The normalization obeys the definition:
- * \f[
- *     \bar{ P }_{ n, m } ( u ) = \Pi_{ n, m } P_{ n, m } ( u )
- * \f]
- * in which \f$ \Pi_{ n, m } \f$ is the normalization factor which is commonly used in geodesy and
- * is given by Heiskanen & Moritz [1967] as:
- * \f[
- *     \Pi_{ n, m } = \sqrt{ \frac{ ( 2 - \delta_{ 0, m } ) ( 2 n + 1 ) ( n - m )! }
- *     { ( n + m )! } }
- * \f]
- * in which \f$ n \f$ is the degree, \f$ m \f$ is the order and \f$ \delta_{ 0, m } \f$ is the
- * Kronecker delta.
-
- * \f$ P _{ n, m }( u ) \f$ obeys the definition given by Vallado [2001]:
- * \f[
- *     P _{ n, m } ( u ) = ( 1 - u ^ 2 ) ^ { m / 2 } \frac{ d ^ m }{ du ^ m } \left[ P_n ( u )
- *     \right]
- * \f]
- * in which \f$ P_{ n, m }( u ) \f$ is the ordinary Legendre polynomial with degree \f$ n \f$,
- *  order \f$ m \f$ and polynomial parameter \f$ u \f$.
- *
- * For \f$ n \geq 0, m \geq n \f$ the \f$ P _{ n, m }( u ) \f$ has been defined here as
- * follows:
- * \f[
- *     P _{ n, m } ( u ) = 0 \textrm{ for }n \geq 0, m \geq n
- * \f]
- *
- * This function has been optimized for repeated calls with varying 'degree' and 'order' arguments
- * (but with identical 'polynomialParameter' argument). To this end the function maintains a
- * back-end cache with intermediate results which is automatically carried over between calls.
- * \param degree Degree of requested Legendre polynomial.
- * \param order Order of requested Legendre polynomial.
- * \param polynomialParameter Free variable of requested Legendre polynomial.
- * \return Geodesy-normalized Legendre polynomial.
-*/
-double computeGeodesyLegendrePolynomial( const int degree,
-                                         const int order,
-                                         const double polynomialParameter,
-                                         boost::shared_ptr< basic_mathematics::LegendreCache > geodesyLegendreCache );
-
-//! Compute derivative of unnormalized Legendre polynomial.
-/*!
- * The derivative is computed as:
- * \f[
- *     \frac{ \mathrm{ d } P_{ n, m } ( u ) }{ \mathrm{ d } u } = \frac{ \sqrt{ 1 - u ^ 2 }
- *     P_{ n, m + 1 }( u ) - m u P_{ n, m }( u ) }{ 1 - u ^ 2 }
- * \f]
- * in which \f$ n \f$ is the degree, \f$ m \f$ is the order, \f$ u \f$ is the polynomial parameter,
- * \f$ P_{ n, m } ( u ) \f$ is an associated Legendre polynomial, and \f$ P_{ n, m + 1 } ( u ) \f$
- * is an associated Legendre polynomial.
- * \param order Order of requested Legendre polynomial derivative.
- * \param polynomialParameter Free variable  of requested Legendre polynomial derivative.
- * \param currentLegendrePolynomial Unnormalized Legendre polynomial with the same degree, order
- *          and polynomial parameter as the requested Legendre polynomial derivative.
- * \param incrementedLegendrePolynomial Unnormalized Legendre polynomial with the same degree and
- *          polynomial parameter as the requested Legendre polynomial derivative, but with an order
- *          of one more.
- * \return Unnormalized Legendre polynomial derivative with respect to the polynomial parameter.
-*/
-double computeLegendrePolynomialDerivative( const int order,
-                                            const double polynomialParameter,
-                                            const double currentLegendrePolynomial,
-                                            const double incrementedLegendrePolynomial );
-
-//! Compute derivative of geodesy-normalized Legendre polynomial.
-/*!
- * The derivative is computed as:
- * \f[
- *     \frac{ \mathrm{ d } \bar{ P }_{ n, m } ( u ) }{ \mathrm{ d } u } = \sqrt{ \frac{
- *     ( n + m + 1 )( n - m ) }{ ( 1 + \delta_{ 0, m } ) ( 1 - u^2 ) } } \bar{ P }_{ n, m + 1 }
- *     - \frac{ m u }{ 1 - u^2 } \bar{ P }_{ n, m }
- * \f]
- * in which \f$ n \f$ is the degree, \f$ m \f$ is the order, \f$ u \f$ is the polynomial parameter,
- * \f$ \delta_{ 0, m } \f$ is the Kronecker delta, \f$ P_{ n, m } ( u ) \f$ is an associated
- * Legendre polynomial, and \f$ P_{ n, m + 1 } ( u ) \f$ is an associated Legendre polynomial.
- * \param degree Degree of requested Legendre polynomial derivative.
- * \param order Order of requested Legendre polynomial derivative.
- * \param polynomialParameter Free variable  of requested Legendre polynomial derivative.
- * \param currentLegendrePolynomial Geodesy-normalized Legendre polynomial with the same degree, order
- *          and polynomial parameter as the requested Legendre polynomial derivative.
- * \param incrementedLegendrePolynomial Geodesy-normalized Legendre polynomial with the same degree and
- *          polynomial parameter as the requested Legendre polynomial derivative, but with an order
- *          of one more.
- * \return Geodesy-normalized Legendre polynomial derivative with respect to the polynomial parameter.
-*/
-double computeGeodesyLegendrePolynomialDerivative( const int degree,
-                                                   const int order,
-                                                   const double polynomialParameter,
-                                                   const double currentLegendrePolynomial,
-                                                   const double incrementedLegendrePolynomial );
-
-//! Compute low degree/order unnormalized Legendre polynomial explicitly.
-/*!
- * The associated Legendre polynomial \f$ P_{ n, m }(u) \f$ with degree \f$ n \f$, order
- * \f$ m \f$ and polynomial parameter \f$ u \f$ is calculated using explicit formulas given by
- * Eberly [2008]:
- * \f{eqnarray*}{
- *     P_{ 0, 0 }( u ) = 1 \\
- *     P_{ 1, 0 }( u ) = u \\
- *     P_{ 1, 1 }( u ) = \sqrt{ 1 - u^2 }
- * \f}
- * Calculation up to \f$ n = 1 \f$ and \f$ m = 1 \f$ is supported by this function.
- * \param degree Degree of requested Legendre polynomial.
- * \param order Order of requested Legendre polynomial.
- * \param polynomialParameter Free variable of requested Legendre polynomial.
- * \return Unnormalized Legendre polynomial.
-*/
-double computeLegendrePolynomialExplicit( const int degree,
-                                          const int order,
-                                          const double polynomialParameter );
-
-//! Compute low degree/order geodesy-normalized Legendre polynomial explicitly.
-/*!
- * The normalized associated Legendre polynomial \f$ \bar{ P }_{ n, m }(u) \f$ with degree
- * \f$ n \f$, order \f$ m \f$ and polynomial parameter \f$ u \f$ is calculated using explicit
- * formulas:
- * \f{eqnarray*}{
- *     \bar{ P }_{ 0, 0 }( u ) = 1 \\
- *     \bar{ P }_{ 1, 0 }( u ) = \sqrt{ 3 } u \\
- *     \bar{ P }_{ 1, 1 }( u ) = \sqrt{ 3 - 3 u^2 }
- * \f}
- * Calculation up to \f$ n = 1 \f$ and \f$ m = 1 \f$ is supported by this function.
- * \param degree Degree of requested Legendre polynomial.
- * \param order Order of requested Legendre polynomial.
- * \param polynomialParameter Free variable of requested Legendre polynomial.
- * \return Geodesy-normalized Legendre polynomial.
-*/
-double computeGeodesyLegendrePolynomialExplicit( const int degree,
-                                                 const int order,
-                                                 const double polynomialParameter );
-
-//! Compute unnormalized Legendre polynomial through sectoral recursion.
-/*!
- * The associated Legendre polynomial \f$ P_{ n, m }( u ) \f$ with degree \f$ n \f$, order
- * \f$ m \f$ and polynomial parameter \f$ u \f$ is calculated through degree recursion
- * as given by Vallado [2001]:
- * \f[
- *     P_{ n, m }( u ) = ( 2 n - 1 ) P_{ 1, 1 }( u ) P_{ n - 1, m - 1 }( u )
- * \f]
- * \param degree Degree of requested Legendre polynomial.
- * \param degreeOneOrderOnePolynomial Unnormalized Legendre polynomial with the same polynomial
- *          parameter as the requested Legendre polynomial, but with a degree and order of one.
- * \param priorSectoralPolynomial Unnormalized Legendre polynomial with the same polynomial
- *          parameter as the requested Legendre polynomial, but with a degree and order of one
- *          less.
- * \return Unnormalized Legendre polynomial.
-*/
-double computeLegendrePolynomialDiagonal( const int degree,
-                                          const double degreeOneOrderOnePolynomial,
-                                          const double priorSectoralPolynomial );
-
-//! Compute geodesy-normalized Legendre polynomial through sectoral recursion.
-/*!
- * The associated Legendre polynomial \f$ P_{ n, m }( u ) \f$ with degree \f$ n \f$, order
- * \f$ m \f$ and polynomial parameter \f$ u \f$ is calculated through degree recursion
- * as given by Holmes & Featherstone [2002]:
- * \f[
- *     \bar{ P }_{ n, m }( u ) = \sqrt{ \frac{ 2 n - 1 }{ 6 n } } \bar{ P }_{ 1, 1 }( u )
- *     \bar{ P }_{ n - 1, m - 1 }( u )
- * \f]
- * \param degree Degree of requested Legendre polynomial.
- * \param degreeOneOrderOnePolynomial Unnormalized Legendre polynomial with the same polynomial
- *          parameter as the requested Legendre polynomial, but with a degree and order of one.
- * \param priorSectoralPolynomial Legendre polynomial with the same polynomial parameter as the
- *          requested Legendre polynomial, but with a degree and order of one less.
- * \return Geodesy-normalized Legendre polynomial.
-*/
-double computeGeodesyLegendrePolynomialDiagonal( const int degree,
-                                                 const double degreeOneOrderOnePolynomial,
-                                                 const double priorSectoralPolynomial );
-
-//! Compute unnormalized Legendre polynomial through degree recursion.
-/*!
- * The associated Legendre polynomial \f$ P_{ n, m }( u ) \f$ with degree \f$ n \f$, order
- * \f$ m \f$ and polynomial parameter \f$ u \f$ is calculated through degree recursion
- * as given by Weisstein [2012]:
- * \f[
- *     P_{ n, m }( u ) = \frac{ ( 2 n - 1 ) u P_{ n - 1, m }( u )
- *     - ( n + m - 1 ) P_{ n - 2, m }( u ) }{ n - m }
- * \f]
- * \param degree Degree of requested Legendre polynomial.
- * \param order Order of requested Legendre polynomial.
- * \param polynomialParameter Free variable of requested Legendre polynomial.
- * \param oneDegreePriorPolynomial Unnormalized Legendre polynomial with the same order and
- *          polynomial parameter as the requested Legendre polynomial, but with a degree of one
- *          less.
- * \param twoDegreesPriorPolynomial Geodesy-normalized Legendre polynomial with the same order
- *          and polynomial parameter as the requested Legendre polynomial, but with a degree of
- *          two less.
- * \return Unnormalized Legendre polynomial.
-*/
-double computeLegendrePolynomialVertical( const int degree,
-                                          const int order,
-                                          const double polynomialParameter,
-                                          const double oneDegreePriorPolynomial,
-                                          const double twoDegreesPriorPolynomial );
-
-//! Compute geodesy-normalized Legendre polynomial through degree recursion.
-/*!
- * The normalized associated Legendre polynomial \f$ \bar{ P }_{ n, m }( u ) \f$ with degree
- * \f$ n \f$, order \f$ m \f$ and polynomial parameter \f$ u \f$ is calculated through degree
- * recursion as given by Holmes & Featherstone [2002]:
- * \f[
- *     \bar{ P }_{ n, m }( u ) = \sqrt{ \frac{ ( 2 n - 1 )( 2 n + 1 ) }{ ( n - m ) ( n + m ) } }
- *     u \bar{ P }_{ n - 1, m }( u ) - \sqrt{ \frac{ ( 2 n + 1 )( n + m - 1 ) ( n - m - 1 ) }
- *     { ( n - m)( n + m )( 2 n - 3 ) } } \bar{ P }_{ n - 2, m }( u )
- * \f]
- * \param degree Degree of requested Legendre polynomial.
- * \param order Order of requested Legendre polynomial.
- * \param polynomialParameter Free variable of requested Legendre polynomial.
- * \param oneDegreePriorPolynomial Geodesy-normalized Legendre polynomial with the same polynomial
- *          parameter as the requested Legendre polynomial, but with a degree of one less.
- * \param twoDegreesPriorPolynomial Geodesy-normalized Legendre polynomial with the same polynomial
- *          parameter as the requested Legendre polynomial, but with a degree of two less.
- * \return Geodesy-normalized Legendre polynomial.
-*/
-double computeGeodesyLegendrePolynomialVertical( const int degree,
-                                                 const int order,
-                                                 const double polynomialParameter,
-                                                 const double oneDegreePriorPolynomial,
-                                                 const double twoDegreesPriorPolynomial );
-
-
-
-<<<<<<< HEAD
-//! Function to calculate the normalization factor for Legendre polynomials to geodesy-normalized.
-/*!
- *  Function to calculate the normalization factor K_nm to convert regular Legendre polynomials P_nm
- *  to geodesy-normalized Legendre polynomials bar{P}_nm, so that bar{P}_nm=K_nm*P_nm.
- *  Note that the same conversion for spherical harmonic coefficients from regular to geodesy-
- *  normalized requires the inverse factor: 1/K_nm
- * \param degree Degree of Legendre polynomial
- * \param order Order of Legendre polynomial
- * \return Normalization factor K_nm
- */
-double calculateLegendreGeodesyNormalizationFactor( const int degree, const int order );
-
-
-=======
->>>>>>> 00a0f868
-static const LegendreCache::LegendrePolynomialFunction geodesyNormalizedLegendrePolynomialFunction = &computeGeodesyLegendrePolynomial;
-static const LegendreCache::LegendrePolynomialFunction legendrePolynomialFunction = &computeLegendrePolynomial;
-
-} // namespace basic_mathematics
-} // namespace tudat
-
-#endif // TUDAT_LEGENDRE_POLYNOMIALS_H
+/*    Copyright (c) 2010-2015, Delft University of Technology
+ *    All rights reserved.
+ *
+ *    Redistribution and use in source and binary forms, with or without modification, are
+ *    permitted provided that the following conditions are met:
+ *      - Redistributions of source code must retain the above copyright notice, this list of
+ *        conditions and the following disclaimer.
+ *      - Redistributions in binary form must reproduce the above copyright notice, this list of
+ *        conditions and the following disclaimer in the documentation and/or other materials
+ *        provided with the distribution.
+ *      - Neither the name of the Delft University of Technology nor the names of its contributors
+ *        may be used to endorse or promote products derived from this software without specific
+ *        prior written permission.
+ *
+ *    THIS SOFTWARE IS PROVIDED BY THE COPYRIGHT HOLDERS AND CONTRIBUTORS "AS IS" AND ANY EXPRESS
+ *    OR IMPLIED WARRANTIES, INCLUDING, BUT NOT LIMITED TO, THE IMPLIED WARRANTIES OF
+ *    MERCHANTABILITY AND FITNESS FOR A PARTICULAR PURPOSE ARE DISCLAIMED. IN NO EVENT SHALL THE
+ *    COPYRIGHT HOLDER OR CONTRIBUTORS BE LIABLE FOR ANY DIRECT, INDIRECT, INCIDENTAL, SPECIAL,
+ *    EXEMPLARY, OR CONSEQUENTIAL DAMAGES (INCLUDING, BUT NOT LIMITED TO, PROCUREMENT OF SUBSTITUTE
+ *    GOODS OR SERVICES; LOSS OF USE, DATA, OR PROFITS; OR BUSINESS INTERRUPTION) HOWEVER CAUSED
+ *    AND ON ANY THEORY OF LIABILITY, WHETHER IN CONTRACT, STRICT LIABILITY, OR TORT (INCLUDING
+ *    NEGLIGENCE OR OTHERWISE) ARISING IN ANY WAY OUT OF THE USE OF THIS SOFTWARE, EVEN IF ADVISED
+ *    OF THE POSSIBILITY OF SUCH DAMAGE.
+ *
+ *    Changelog
+ *      YYMMDD    Author            Comment
+ *      120926    E. Dekens         File created.
+ *      121218    S. Billemont      Added output fuctions to display Legendre polynomial data,
+ *                                  for debugging.
+ *      130121    K. Kumar          Added shared-ptr typedefs.
+ *
+ *    References
+ *      Eberly, D. Spherical Harmonics. Help documentation of Geometric Tools, 2008. Available at
+ *        URL http://www.geometrictools.com/Documentation/SphericalHarmonics.pdf. Last access:
+ *        09-09-2012.
+ *      Heiskanen, W.A., Moritz, H. Physical geodesy. Freeman, 1967.
+ *      Holmes, S.A., Featherstone, W.E. A unified approach to the Clenshaw summation and the
+ *        recursive computation of very high degree and order normalised associated Legendre
+ *        functions. Journal of Geodesy, 76(5):279-299, 2002.
+ *      Vallado, D. and McClain, W. Fundamentals of astrodynammics and applications. Microcosm
+ *        Press, 2001.
+ *      Weisstein, E.W. Associated Legendre Polynomial, 2012.
+ *        URL http://mathworld.wolfram.com/AssociatedLegendrePolynomial.html. Last access:
+ *        12-09-2012.
+ *
+ *    Notes
+ *      For information on how the caching mechanism works, please contact S. Billemont
+ *      (S.Billemont@studelft.tudelft.nl).
+ *
+ */
+
+#ifndef TUDAT_LEGENDRE_POLYNOMIALS_H
+#define TUDAT_LEGENDRE_POLYNOMIALS_H
+
+#include <cstddef>
+#include <iostream>
+
+#include <boost/circular_buffer.hpp>
+#include <boost/function.hpp>
+#include <boost/shared_ptr.hpp>
+#include <boost/unordered_map.hpp>
+#include <boost/enable_shared_from_this.hpp>
+
+#include "Tudat/Mathematics/BasicMathematics/mathematicalConstants.h"
+
+namespace tudat
+{
+namespace basic_mathematics
+{
+
+//! Class for creating and accessing a back-end cache of Legendre polynomials.
+class LegendreCache: public boost::enable_shared_from_this< LegendreCache >
+{
+private:
+
+
+public:
+
+    //! Define Legendre polynomial function pointer.
+
+    typedef boost::function< double ( int, int, double, boost::shared_ptr< LegendreCache > ) > LegendrePolynomialFunction;
+
+    //! Initialize LegendreCache instance.
+    LegendreCache( )
+    {
+        resetMaximumDegreeAndOrder( 0, 0 );
+        returnValue_ = TUDAT_NAN;
+    }
+
+    LegendreCache( const int maximumDegree, const int maximumOrder )
+    {
+        resetMaximumDegreeAndOrder( maximumDegree, maximumOrder );
+        returnValue_ = TUDAT_NAN;
+    }
+
+    void resetMaximumDegreeAndOrder( const int degree, const int order );
+
+
+    void update( const double polynomialParameter,
+                 const LegendrePolynomialFunction legendrePolynomialFunction );
+
+    double getCurrentPolynomialParameter( )
+    {
+        return currentPolynomialParameter_;
+    }
+
+    double getCurrentPolynomialParameterComplement( )
+    {
+        return currentPolynomialParameterComplement_;
+    }
+
+
+    //! Get Legendre polynomial value from either cache or from computation.
+    /*!
+    * \param degree Degree of requested Legendre polynomial.
+    * \param order Order of requested Legendre polynomial.
+    * \param polynomialParameter Free variable  of requested Legendre polynomial.
+    * \param legendrePolynomialFunction Function which takes degree, order and
+    *          polynomialParameter as arguments. The function must return the corresponding
+    *          Legendre polynomial value.
+    * \return Legendre polynomial value.
+    */
+    double getOrElseUpdate( const int degree, const int order, const double polynomialParameter,
+                            const LegendrePolynomialFunction& legendrePolynomialFunction );
+
+    int getMaximumDegree( ){ return maximumDegree_; }
+
+    int getMaximumOrder( ){ return maximumOrder_; }
+
+private:
+    int maximumDegree_;
+
+    int maximumOrder_;
+
+    double currentPolynomialParameter_;
+
+    double currentPolynomialParameterComplement_;
+
+    std::vector< double > legendreValues_;
+
+    double returnValue_ ;
+
+    std::vector< double > referenceRadiusRatioPowers_;
+
+};
+
+//! Compute unnormalized associated Legendre polynomial.
+/*!
+ * This function returns an unnormalized associated Legendre polynomial \f$ P _{ n, m }( u ) \f$
+ * with degree \f$ n \f$, order \f$ m \f$ and polynomial parameter \f$ u \f$.
+ * \f$ P _{ n, m }( u ) \f$ obeys the definition given by Vallado [2001]:
+ * \f[
+ *     P _{ n, m } ( u ) = ( 1 - u ^ 2 ) ^ { m / 2 } \frac{ d ^ m }{ du ^ m } \left[ P_n ( u )
+ *     \right] \textrm{ for }n \geq 0, 0 \leq m \leq n
+ * \f]
+ * in which \f$ P_{ n, m }( u ) \f$ is the ordinary Legendre polynomial with degree \f$ n \f$,
+ * order \f$ m \f$ and polynomial parameter \f$ u \f$.
+ *
+ * For \f$ n \geq 0, m \geq n \f$ the \f$ P _{ n, m }( u ) \f$ has been defined here as
+ * follows:
+ * \f[
+ *     P _{ n, m } ( u ) = 0 \textrm{ for }n \geq 0, m \geq n
+ * \f]
+ *
+ * This function has been optimized for repeated calls with varying 'degree' and 'order' arguments
+ * (but with identical 'polynomialParameter' argument). To this end the function maintains a
+ * back-end cache with intermediate results which is automatically carried over between calls.
+ * \param degree Degree of requested Legendre polynomial.
+ * \param order Order of requested Legendre polynomial.
+ * \param polynomialParameter Free variable  of requested Legendre polynomial.
+ * \return Unnormalized Legendre polynomial.
+*/
+double computeLegendrePolynomial( const int degree,
+                                  const int order,
+                                  const double polynomialParameter,
+                                  boost::shared_ptr< basic_mathematics::LegendreCache > legendreCache );
+
+//! Compute geodesy-normalized associated Legendre polynomial.
+/*!
+ * This function returns a normalized associated Legendre polynomial
+ * \f$ \bar{ P }_{ n, m }( u ) \f$ with degree \f$ n \f$, order \f$ m \f$ and polynomial
+ * parameter \f$ u \f$. The normalization obeys the definition:
+ * \f[
+ *     \bar{ P }_{ n, m } ( u ) = \Pi_{ n, m } P_{ n, m } ( u )
+ * \f]
+ * in which \f$ \Pi_{ n, m } \f$ is the normalization factor which is commonly used in geodesy and
+ * is given by Heiskanen & Moritz [1967] as:
+ * \f[
+ *     \Pi_{ n, m } = \sqrt{ \frac{ ( 2 - \delta_{ 0, m } ) ( 2 n + 1 ) ( n - m )! }
+ *     { ( n + m )! } }
+ * \f]
+ * in which \f$ n \f$ is the degree, \f$ m \f$ is the order and \f$ \delta_{ 0, m } \f$ is the
+ * Kronecker delta.
+
+ * \f$ P _{ n, m }( u ) \f$ obeys the definition given by Vallado [2001]:
+ * \f[
+ *     P _{ n, m } ( u ) = ( 1 - u ^ 2 ) ^ { m / 2 } \frac{ d ^ m }{ du ^ m } \left[ P_n ( u )
+ *     \right]
+ * \f]
+ * in which \f$ P_{ n, m }( u ) \f$ is the ordinary Legendre polynomial with degree \f$ n \f$,
+ *  order \f$ m \f$ and polynomial parameter \f$ u \f$.
+ *
+ * For \f$ n \geq 0, m \geq n \f$ the \f$ P _{ n, m }( u ) \f$ has been defined here as
+ * follows:
+ * \f[
+ *     P _{ n, m } ( u ) = 0 \textrm{ for }n \geq 0, m \geq n
+ * \f]
+ *
+ * This function has been optimized for repeated calls with varying 'degree' and 'order' arguments
+ * (but with identical 'polynomialParameter' argument). To this end the function maintains a
+ * back-end cache with intermediate results which is automatically carried over between calls.
+ * \param degree Degree of requested Legendre polynomial.
+ * \param order Order of requested Legendre polynomial.
+ * \param polynomialParameter Free variable of requested Legendre polynomial.
+ * \return Geodesy-normalized Legendre polynomial.
+*/
+double computeGeodesyLegendrePolynomial( const int degree,
+                                         const int order,
+                                         const double polynomialParameter,
+                                         boost::shared_ptr< basic_mathematics::LegendreCache > geodesyLegendreCache );
+
+//! Compute derivative of unnormalized Legendre polynomial.
+/*!
+ * The derivative is computed as:
+ * \f[
+ *     \frac{ \mathrm{ d } P_{ n, m } ( u ) }{ \mathrm{ d } u } = \frac{ \sqrt{ 1 - u ^ 2 }
+ *     P_{ n, m + 1 }( u ) - m u P_{ n, m }( u ) }{ 1 - u ^ 2 }
+ * \f]
+ * in which \f$ n \f$ is the degree, \f$ m \f$ is the order, \f$ u \f$ is the polynomial parameter,
+ * \f$ P_{ n, m } ( u ) \f$ is an associated Legendre polynomial, and \f$ P_{ n, m + 1 } ( u ) \f$
+ * is an associated Legendre polynomial.
+ * \param order Order of requested Legendre polynomial derivative.
+ * \param polynomialParameter Free variable  of requested Legendre polynomial derivative.
+ * \param currentLegendrePolynomial Unnormalized Legendre polynomial with the same degree, order
+ *          and polynomial parameter as the requested Legendre polynomial derivative.
+ * \param incrementedLegendrePolynomial Unnormalized Legendre polynomial with the same degree and
+ *          polynomial parameter as the requested Legendre polynomial derivative, but with an order
+ *          of one more.
+ * \return Unnormalized Legendre polynomial derivative with respect to the polynomial parameter.
+*/
+double computeLegendrePolynomialDerivative( const int order,
+                                            const double polynomialParameter,
+                                            const double currentLegendrePolynomial,
+                                            const double incrementedLegendrePolynomial );
+
+//! Compute derivative of geodesy-normalized Legendre polynomial.
+/*!
+ * The derivative is computed as:
+ * \f[
+ *     \frac{ \mathrm{ d } \bar{ P }_{ n, m } ( u ) }{ \mathrm{ d } u } = \sqrt{ \frac{
+ *     ( n + m + 1 )( n - m ) }{ ( 1 + \delta_{ 0, m } ) ( 1 - u^2 ) } } \bar{ P }_{ n, m + 1 }
+ *     - \frac{ m u }{ 1 - u^2 } \bar{ P }_{ n, m }
+ * \f]
+ * in which \f$ n \f$ is the degree, \f$ m \f$ is the order, \f$ u \f$ is the polynomial parameter,
+ * \f$ \delta_{ 0, m } \f$ is the Kronecker delta, \f$ P_{ n, m } ( u ) \f$ is an associated
+ * Legendre polynomial, and \f$ P_{ n, m + 1 } ( u ) \f$ is an associated Legendre polynomial.
+ * \param degree Degree of requested Legendre polynomial derivative.
+ * \param order Order of requested Legendre polynomial derivative.
+ * \param polynomialParameter Free variable  of requested Legendre polynomial derivative.
+ * \param currentLegendrePolynomial Geodesy-normalized Legendre polynomial with the same degree, order
+ *          and polynomial parameter as the requested Legendre polynomial derivative.
+ * \param incrementedLegendrePolynomial Geodesy-normalized Legendre polynomial with the same degree and
+ *          polynomial parameter as the requested Legendre polynomial derivative, but with an order
+ *          of one more.
+ * \return Geodesy-normalized Legendre polynomial derivative with respect to the polynomial parameter.
+*/
+double computeGeodesyLegendrePolynomialDerivative( const int degree,
+                                                   const int order,
+                                                   const double polynomialParameter,
+                                                   const double currentLegendrePolynomial,
+                                                   const double incrementedLegendrePolynomial );
+
+//! Compute low degree/order unnormalized Legendre polynomial explicitly.
+/*!
+ * The associated Legendre polynomial \f$ P_{ n, m }(u) \f$ with degree \f$ n \f$, order
+ * \f$ m \f$ and polynomial parameter \f$ u \f$ is calculated using explicit formulas given by
+ * Eberly [2008]:
+ * \f{eqnarray*}{
+ *     P_{ 0, 0 }( u ) = 1 \\
+ *     P_{ 1, 0 }( u ) = u \\
+ *     P_{ 1, 1 }( u ) = \sqrt{ 1 - u^2 }
+ * \f}
+ * Calculation up to \f$ n = 1 \f$ and \f$ m = 1 \f$ is supported by this function.
+ * \param degree Degree of requested Legendre polynomial.
+ * \param order Order of requested Legendre polynomial.
+ * \param polynomialParameter Free variable of requested Legendre polynomial.
+ * \return Unnormalized Legendre polynomial.
+*/
+double computeLegendrePolynomialExplicit( const int degree,
+                                          const int order,
+                                          const double polynomialParameter );
+
+//! Compute low degree/order geodesy-normalized Legendre polynomial explicitly.
+/*!
+ * The normalized associated Legendre polynomial \f$ \bar{ P }_{ n, m }(u) \f$ with degree
+ * \f$ n \f$, order \f$ m \f$ and polynomial parameter \f$ u \f$ is calculated using explicit
+ * formulas:
+ * \f{eqnarray*}{
+ *     \bar{ P }_{ 0, 0 }( u ) = 1 \\
+ *     \bar{ P }_{ 1, 0 }( u ) = \sqrt{ 3 } u \\
+ *     \bar{ P }_{ 1, 1 }( u ) = \sqrt{ 3 - 3 u^2 }
+ * \f}
+ * Calculation up to \f$ n = 1 \f$ and \f$ m = 1 \f$ is supported by this function.
+ * \param degree Degree of requested Legendre polynomial.
+ * \param order Order of requested Legendre polynomial.
+ * \param polynomialParameter Free variable of requested Legendre polynomial.
+ * \return Geodesy-normalized Legendre polynomial.
+*/
+double computeGeodesyLegendrePolynomialExplicit( const int degree,
+                                                 const int order,
+                                                 const double polynomialParameter );
+
+//! Compute unnormalized Legendre polynomial through sectoral recursion.
+/*!
+ * The associated Legendre polynomial \f$ P_{ n, m }( u ) \f$ with degree \f$ n \f$, order
+ * \f$ m \f$ and polynomial parameter \f$ u \f$ is calculated through degree recursion
+ * as given by Vallado [2001]:
+ * \f[
+ *     P_{ n, m }( u ) = ( 2 n - 1 ) P_{ 1, 1 }( u ) P_{ n - 1, m - 1 }( u )
+ * \f]
+ * \param degree Degree of requested Legendre polynomial.
+ * \param degreeOneOrderOnePolynomial Unnormalized Legendre polynomial with the same polynomial
+ *          parameter as the requested Legendre polynomial, but with a degree and order of one.
+ * \param priorSectoralPolynomial Unnormalized Legendre polynomial with the same polynomial
+ *          parameter as the requested Legendre polynomial, but with a degree and order of one
+ *          less.
+ * \return Unnormalized Legendre polynomial.
+*/
+double computeLegendrePolynomialDiagonal( const int degree,
+                                          const double degreeOneOrderOnePolynomial,
+                                          const double priorSectoralPolynomial );
+
+//! Compute geodesy-normalized Legendre polynomial through sectoral recursion.
+/*!
+ * The associated Legendre polynomial \f$ P_{ n, m }( u ) \f$ with degree \f$ n \f$, order
+ * \f$ m \f$ and polynomial parameter \f$ u \f$ is calculated through degree recursion
+ * as given by Holmes & Featherstone [2002]:
+ * \f[
+ *     \bar{ P }_{ n, m }( u ) = \sqrt{ \frac{ 2 n - 1 }{ 6 n } } \bar{ P }_{ 1, 1 }( u )
+ *     \bar{ P }_{ n - 1, m - 1 }( u )
+ * \f]
+ * \param degree Degree of requested Legendre polynomial.
+ * \param degreeOneOrderOnePolynomial Unnormalized Legendre polynomial with the same polynomial
+ *          parameter as the requested Legendre polynomial, but with a degree and order of one.
+ * \param priorSectoralPolynomial Legendre polynomial with the same polynomial parameter as the
+ *          requested Legendre polynomial, but with a degree and order of one less.
+ * \return Geodesy-normalized Legendre polynomial.
+*/
+double computeGeodesyLegendrePolynomialDiagonal( const int degree,
+                                                 const double degreeOneOrderOnePolynomial,
+                                                 const double priorSectoralPolynomial );
+
+//! Compute unnormalized Legendre polynomial through degree recursion.
+/*!
+ * The associated Legendre polynomial \f$ P_{ n, m }( u ) \f$ with degree \f$ n \f$, order
+ * \f$ m \f$ and polynomial parameter \f$ u \f$ is calculated through degree recursion
+ * as given by Weisstein [2012]:
+ * \f[
+ *     P_{ n, m }( u ) = \frac{ ( 2 n - 1 ) u P_{ n - 1, m }( u )
+ *     - ( n + m - 1 ) P_{ n - 2, m }( u ) }{ n - m }
+ * \f]
+ * \param degree Degree of requested Legendre polynomial.
+ * \param order Order of requested Legendre polynomial.
+ * \param polynomialParameter Free variable of requested Legendre polynomial.
+ * \param oneDegreePriorPolynomial Unnormalized Legendre polynomial with the same order and
+ *          polynomial parameter as the requested Legendre polynomial, but with a degree of one
+ *          less.
+ * \param twoDegreesPriorPolynomial Geodesy-normalized Legendre polynomial with the same order
+ *          and polynomial parameter as the requested Legendre polynomial, but with a degree of
+ *          two less.
+ * \return Unnormalized Legendre polynomial.
+*/
+double computeLegendrePolynomialVertical( const int degree,
+                                          const int order,
+                                          const double polynomialParameter,
+                                          const double oneDegreePriorPolynomial,
+                                          const double twoDegreesPriorPolynomial );
+
+//! Compute geodesy-normalized Legendre polynomial through degree recursion.
+/*!
+ * The normalized associated Legendre polynomial \f$ \bar{ P }_{ n, m }( u ) \f$ with degree
+ * \f$ n \f$, order \f$ m \f$ and polynomial parameter \f$ u \f$ is calculated through degree
+ * recursion as given by Holmes & Featherstone [2002]:
+ * \f[
+ *     \bar{ P }_{ n, m }( u ) = \sqrt{ \frac{ ( 2 n - 1 )( 2 n + 1 ) }{ ( n - m ) ( n + m ) } }
+ *     u \bar{ P }_{ n - 1, m }( u ) - \sqrt{ \frac{ ( 2 n + 1 )( n + m - 1 ) ( n - m - 1 ) }
+ *     { ( n - m)( n + m )( 2 n - 3 ) } } \bar{ P }_{ n - 2, m }( u )
+ * \f]
+ * \param degree Degree of requested Legendre polynomial.
+ * \param order Order of requested Legendre polynomial.
+ * \param polynomialParameter Free variable of requested Legendre polynomial.
+ * \param oneDegreePriorPolynomial Geodesy-normalized Legendre polynomial with the same polynomial
+ *          parameter as the requested Legendre polynomial, but with a degree of one less.
+ * \param twoDegreesPriorPolynomial Geodesy-normalized Legendre polynomial with the same polynomial
+ *          parameter as the requested Legendre polynomial, but with a degree of two less.
+ * \return Geodesy-normalized Legendre polynomial.
+*/
+double computeGeodesyLegendrePolynomialVertical( const int degree,
+                                                 const int order,
+                                                 const double polynomialParameter,
+                                                 const double oneDegreePriorPolynomial,
+                                                 const double twoDegreesPriorPolynomial );
+
+
+
+//! Function to calculate the normalization factor for Legendre polynomials to geodesy-normalized.
+/*!
+ *  Function to calculate the normalization factor K_nm to convert regular Legendre polynomials P_nm
+ *  to geodesy-normalized Legendre polynomials bar{P}_nm, so that bar{P}_nm=K_nm*P_nm.
+ *  Note that the same conversion for spherical harmonic coefficients from regular to geodesy-
+ *  normalized requires the inverse factor: 1/K_nm
+ * \param degree Degree of Legendre polynomial
+ * \param order Order of Legendre polynomial
+ * \return Normalization factor K_nm
+ */
+double calculateLegendreGeodesyNormalizationFactor( const int degree, const int order );
+
+static const LegendreCache::LegendrePolynomialFunction geodesyNormalizedLegendrePolynomialFunction = &computeGeodesyLegendrePolynomial;
+static const LegendreCache::LegendrePolynomialFunction legendrePolynomialFunction = &computeLegendrePolynomial;
+
+} // namespace basic_mathematics
+} // namespace tudat
+
+#endif // TUDAT_LEGENDRE_POLYNOMIALS_H