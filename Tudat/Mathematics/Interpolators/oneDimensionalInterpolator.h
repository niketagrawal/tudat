/*    Copyright (c) 2010-2018, Delft University of Technology
 *    All rigths reserved
 *
 *    This file is part of the Tudat. Redistribution and use in source and
 *    binary forms, with or without modification, are permitted exclusively
 *    under the terms of the Modified BSD license. You should have received
 *    a copy of the license with this file. If not, please or visit:
 *    http://tudat.tudelft.nl/LICENSE.
 *
 */

#ifndef TUDAT_ONE_DIMENSIONAL_INTERPOLATOR_H
#define TUDAT_ONE_DIMENSIONAL_INTERPOLATOR_H

#include <vector>
#include <iostream>

#include <boost/lexical_cast.hpp>
#include <boost/shared_ptr.hpp>

#include "Tudat/Mathematics/Interpolators/lookupScheme.h"
#include "Tudat/Mathematics/Interpolators/interpolator.h"

#include "Tudat/Basics/additionIdentities.h"

namespace tudat
{
namespace interpolators
{

//! Base class for interpolator with one independent independent variable.
/*!
 * Base class for the interpolators in one independent variable included in Tudat
 * \tparam IndependentVariableType Type of independent variable(s)
 * \tparam IndependentVariableType Type of dependent variable
 */
template< typename IndependentVariableType, typename DependentVariableType >
class OneDimensionalInterpolator :
        public Interpolator< IndependentVariableType, DependentVariableType >
{

public:

    OneDimensionalInterpolator(
<<<<<<< HEAD
            const BoundaryInterpolationType boundaryHandling = extrapolate_at_boundary_with_warning,
            const DependentVariableType defaultExtrapolationValue = AdditionIdentity< DependentVariableType >::getZeroValue( ) ):
        boundaryHandling_( boundaryHandling ), defaultExtrapolationValue_( defaultExtrapolationValue )
    { }
=======
            const BoundaryInterpolationType boundaryHandling = extrapolate_at_boundary ):
        boundaryHandling_( boundaryHandling ){ }
>>>>>>> 7c07b5a1


    using Interpolator< IndependentVariableType, DependentVariableType >::interpolate;

    //! Destructor.
    /*!
     * Destructor.
     */
    virtual ~OneDimensionalInterpolator( ) { }

    //! Function to perform interpolation.
    /*!
     * This function performs the interpolation. It calls the function that takes a single
     * independent variable value, which is to be implemented in derived classes.
     * \param independentVariableValues Vector of values of independent variables at which
     *          the value of the dependent variable is to be determined.
     * \return Interpolated value of dependent variable.
     */
    virtual DependentVariableType
    interpolate( const std::vector< IndependentVariableType >& independentVariableValues )
    {
        // Check whether input is really 1-dimensional
        if ( independentVariableValues.size( ) != 1  )
        {
            throw std::runtime_error(
                        "Error in 1-dimensional interpolator, provided input is not 1-dimensional." );
        }

        // Call 1-dimensional interpolate function.
        return interpolate( independentVariableValues[ 0 ] );
    }

    //! Function to perform interpolation.
    /*!
     * This function performs the interpolation
     * \param independentVariableValue Independent variable value at which the value of the
     *          dependent variable is to be determined.
     * \return Interpolated value of dependent variable.
     */
    virtual DependentVariableType
    interpolate( const IndependentVariableType independentVariableValue ) = 0;

    //! Function to perform interpolation, with non-const input argument.
    /*!
     * This function performs the interpolation, with non-const input argument. Function calls the interpolate function and is
     * included for compatibility with some function pointer binding interfaces.
     * \param independentVariableValue Independent variable value at which the value of the
     *          dependent variable is to be determined.
     * \return Interpolated value of dependent variable.
     */
    DependentVariableType
    interpolateNonConst( IndependentVariableType independentVariableValue )
    {
        return interpolate( independentVariableValue );
    }

    //! Function to return the number of independent variables of the interpolation.
    /*!
     *  Function to return the number of independent variables of the interpolation, which is always
     *  equal to 1 for this class and its derived class.
     *  \return Number of independent variables of the interpolation (1).
     */
    int getNumberOfDimensions( )
    {
        return 1;
    }

    //! Function to return the lookup scheme used by the interpolator.
    /*!
     *  Function to return the lookup scheme used by the interpolator.
     *  \return The lookup scheme used by the interpolator.
     */
    boost::shared_ptr< LookUpScheme< IndependentVariableType > > getLookUpScheme( )
    {
        return lookUpScheme_;
    }

    //! Function to return the ector with independent variables used by the interpolator.
    /*!
     *  Function to return the ector with independent variables used by the interpolator.
     *  \return Independent variables used by the interpolator.
     */
    std::vector< IndependentVariableType > getIndependentValues( )
    {
        return independentValues_;
    }

    //! Function to return the ector with dependent variables used by the interpolator.
    /*!
     *  Function to return the ector with dependent variables used by the interpolator.
     *  \return Dependent variables used by the interpolator.
     */
    std::vector< DependentVariableType > getDependentValues( )
    {
        return dependentValues_;
    }

protected:

    //! Function to return the condition of the current independent variable.
    /*!
     *  Function to return the condition of the current independent variable, i.e. whether the
     *  variable is within, above or below its defined range range.
     *  \param targetIndependentVariableValue Value of independent variable (i.e., the one that is to be checked for boundary handling).
     *  \return Condition with respect to boundary.
     */
    int checkInterpolationBoundary( const IndependentVariableType& targetIndependentVariableValue )
    {
        int isAtBoundary = 0;
        if( targetIndependentVariableValue < independentValues_.front( ) )
        {
            isAtBoundary = -1;
        }
        else if( targetIndependentVariableValue > independentValues_.back( ) )
        {
            isAtBoundary = 1;
        }
        return isAtBoundary;
    }

    //! Function to check whether boundary handling needs to be applied, depending on method chosen.
    /*!
     *  Function to check whether boundary handling needs to be applied, depending on method chosen.
     *  If independent variable is beyond its range definition, boundary handling will be applied, depending
     *  on the method specified in boundaryHandling_.
     *  \param dependentVariable Value of dependent variable at boundary (only used in case of use_boundary_value setting).
     *  \param useValue Boolean that specifies whether the boundary value (i.e., dependentVariable) is to be used, instead of interpolating.
     *  \param targetIndependentVariableValue Value of independent variable (i.e., the one that is to be checked for boundary handling).
     */
    void checkBoundaryCase(
            DependentVariableType& dependentVariable, bool& useValue,
            const IndependentVariableType& targetIndependentVariableValue )
    {
        useValue = false;
        if( this->boundaryHandling_ != extrapolate_at_boundary )
        {
            int isAtBoundary = this->checkInterpolationBoundary( targetIndependentVariableValue );

            if( isAtBoundary != 0 )
            {
                if( this->boundaryHandling_ == throw_exception_at_boundary )
                {
                    std::string errorMessage = "Error in interpolator, requesting data point outside of boundaries, requested data at: " +
                            boost::lexical_cast< std::string >( targetIndependentVariableValue ) + " but limit values are " +
                            boost::lexical_cast< std::string >( independentValues_.front( ) ) + " and " +
                            boost::lexical_cast< std::string >( independentValues_.back( ) );
                    throw std::runtime_error( errorMessage );
                }
                else if( this->boundaryHandling_ == extrapolate_at_boundary_with_warning )
                {
                    std::string errorMessage = "Warning in interpolator, requesting data point outside of boundaries, requested data at: " +
                            boost::lexical_cast< std::string >( targetIndependentVariableValue ) + " but limit values are " +
                            boost::lexical_cast< std::string >( independentValues_.front( ) ) + " and " +
                            boost::lexical_cast< std::string >( independentValues_.back( ) ) + ", applying extrapolation instead.";
                    std::cerr << errorMessage << std::endl;
                }
                else if( ( this->boundaryHandling_ == use_boundary_value ) ||
                         ( this->boundaryHandling_ == use_boundary_value_with_warning ) )
                {
                    if( this->boundaryHandling_ == use_boundary_value_with_warning )
                    {
                        std::string errorMessage = "Warning in interpolator, requesting data point outside of boundaries, requested data at: " +
                                boost::lexical_cast< std::string >( targetIndependentVariableValue ) + " but limit values are " +
                                boost::lexical_cast< std::string >( independentValues_.front( ) ) + " and " +
                                boost::lexical_cast< std::string >( independentValues_.back( ) ) + ", taking boundary value instead.";
                        std::cerr << errorMessage << std::endl;
                    }

                    if( isAtBoundary == -1 )
                    {
                        dependentVariable = dependentValues_.front( );
                        useValue = true;
                    }
                    else if( isAtBoundary == 1 )
                    {
                        dependentVariable = dependentValues_.back( );
                        useValue = true;
                    }
                    else
                    {
                        throw std::runtime_error( "Error when checking interpolation boundary, inconsistent data encountered" );
                    }
                }
                else if( ( this->boundaryHandling_ == use_default_value ) ||
                         ( this->boundaryHandling_ == use_default_value_with_warning ) )
                {
                    if( this->boundaryHandling_ == use_default_value_with_warning )
                    {
                        std::string errorMessage = "Warning in interpolator, requesting data point outside of boundaries, requested data at: " +
                                boost::lexical_cast< std::string >( targetIndependentVariableValue ) + " but limit values are " +
                                boost::lexical_cast< std::string >( independentValues_.front( ) ) + " and " +
                                boost::lexical_cast< std::string >( independentValues_.back( ) ) + ", taking default value instead.";
                        std::cerr << errorMessage << std::endl;
                    }

                    dependentVariable = defaultExtrapolationValue_;
                    useValue = true;
                }
                else
                {
                    throw std::runtime_error( "Error when checking interpolation boundary, boundary handling method not recognized" );
                }
            }
        }
    }

    //! Make look-up scheme that is to be used.
    /*!
     * This function creates the look-up scheme that is to be used in determining the interval of
     * the independent variable grid where the interpolation is to be performed. It takes the type
     * of lookup scheme as an enum and constructs the look-up scheme from the independentValues_
     * that have been set previously.
     *  \param selectedScheme Type of look-up scheme that is to be used
     */
    void makeLookupScheme( const AvailableLookupScheme selectedScheme )
    {
        // Find which type of scheme is used.
        switch( selectedScheme )
        {
        case binarySearch:

            // Create binary search look up scheme.
            lookUpScheme_ = boost::shared_ptr< LookUpScheme< IndependentVariableType > >
                    ( new BinarySearchLookupScheme< IndependentVariableType >
                      ( independentValues_ ) );
            break;

        case huntingAlgorithm:

            // Create hunting scheme, which uses an intial guess from previous look-ups.
            lookUpScheme_ = boost::shared_ptr< LookUpScheme< IndependentVariableType > >
                    ( new HuntingAlgorithmLookupScheme< IndependentVariableType >
                      ( independentValues_ ) );
            break;

        default:
            throw std::runtime_error( "Warning: lookup scheme not found when making scheme for 1-D interpolator" );
        }
    }

    //! Pointer to look up scheme.
    /*!
     * Pointer to the lookup scheme that is used to determine in which interval the requested
     * independent variable value falls.
     */
    boost::shared_ptr< LookUpScheme< IndependentVariableType > > lookUpScheme_;

    //! Vector with dependent variables.
    /*!
     * Vector with dependent variables.
     */
    std::vector< DependentVariableType > dependentValues_;

    //! Vector with independent variables.
    /*!
     * Vector with independent variables.
     */
    std::vector< IndependentVariableType > independentValues_;

    //! Boundary handling method.
    /*!
     * Boundary handling method.
     */
    BoundaryInterpolationType boundaryHandling_;

    //! Default value to be used for extrapolation.
    /*!
     * Default value to be used for extrapolation.
     */
    DependentVariableType defaultExtrapolationValue_;
};

} // namespace interpolators
} // namespace tudat

#endif // TUDAT_ONE_DIMENSIONAL_INTERPOLATOR_H<|MERGE_RESOLUTION|>--- conflicted
+++ resolved
@@ -42,15 +42,10 @@
 public:
 
     OneDimensionalInterpolator(
-<<<<<<< HEAD
-            const BoundaryInterpolationType boundaryHandling = extrapolate_at_boundary_with_warning,
+            const BoundaryInterpolationType boundaryHandling = extrapolate_at_boundary,
             const DependentVariableType defaultExtrapolationValue = AdditionIdentity< DependentVariableType >::getZeroValue( ) ):
         boundaryHandling_( boundaryHandling ), defaultExtrapolationValue_( defaultExtrapolationValue )
     { }
-=======
-            const BoundaryInterpolationType boundaryHandling = extrapolate_at_boundary ):
-        boundaryHandling_( boundaryHandling ){ }
->>>>>>> 7c07b5a1
 
 
     using Interpolator< IndependentVariableType, DependentVariableType >::interpolate;
