/*    Copyright (c) 2010-2015, Delft University of Technology
 *    All rights reserved.
 *
 *    Redistribution and use in source and binary forms, with or without modification, are
 *    permitted provided that the following conditions are met:
 *      - Redistributions of source code must retain the above copyright notice, this list of
 *        conditions and the following disclaimer.
 *      - Redistributions in binary form must reproduce the above copyright notice, this list of
 *        conditions and the following disclaimer in the documentation and/or other materials
 *        provided with the distribution.
 *      - Neither the name of the Delft University of Technology nor the names of its contributors
 *        may be used to endorse or promote products derived from this software without specific
 *        prior written permission.
 *
 *    THIS SOFTWARE IS PROVIDED BY THE COPYRIGHT HOLDERS AND CONTRIBUTORS "AS IS" AND ANY EXPRESS
 *    OR IMPLIED WARRANTIES, INCLUDING, BUT NOT LIMITED TO, THE IMPLIED WARRANTIES OF
 *    MERCHANTABILITY AND FITNESS FOR A PARTICULAR PURPOSE ARE DISCLAIMED. IN NO EVENT SHALL THE
 *    COPYRIGHT HOLDER OR CONTRIBUTORS BE LIABLE FOR ANY DIRECT, INDIRECT, INCIDENTAL, SPECIAL,
 *    EXEMPLARY, OR CONSEQUENTIAL DAMAGES (INCLUDING, BUT NOT LIMITED TO, PROCUREMENT OF SUBSTITUTE
 *    GOODS OR SERVICES; LOSS OF USE, DATA, OR PROFITS; OR BUSINESS INTERRUPTION) HOWEVER CAUSED
 *    AND ON ANY THEORY OF LIABILITY, WHETHER IN CONTRACT, STRICT LIABILITY, OR TORT (INCLUDING
 *    NEGLIGENCE OR OTHERWISE) ARISING IN ANY WAY OUT OF THE USE OF THIS SOFTWARE, EVEN IF ADVISED
 *    OF THE POSSIBILITY OF SUCH DAMAGE.
 *
 *    Changelog
 *      YYMMDD    Author            Comment
 *      120127    B. Tong Minh      File created.
 *      120128    D. Dirkx          Minor changes during code check.
 *      120207    K. Kumar          Minor comment corrections.
 *      120213    K. Kumar          Modified getCurrentInterval() to getIndependentVariable().
 *      121205    D. Dirkx          Migrated namespace to directory-based protocol and added
 *                                  backwards compatibility; added standardized typedefs.
 *
 *    References
 *
 *    Notes
 *
 */

#ifndef TUDAT_NUMERICAL_INTEGRATOR_H
#define TUDAT_NUMERICAL_INTEGRATOR_H

#include <iostream>
#include <limits>

#include <boost/function.hpp>

#include <Eigen/Core>

namespace tudat
{
namespace numerical_integrators
{

//! Base class for the numerical integrators.
/*!
 * Base class for numerical integrators.
 * \tparam StateType The type of the state. This type should support addition,
 *          subtraction and assignment operators.
 * \tparam StateDerivativeType The type of the state derivative. This type should support
 *          multiplication with IndependentVariableType and doubles.
 * \tparam IndependentVariableType The type of the independent variable.
 */
template < typename IndependentVariableType = double, typename StateType = Eigen::VectorXd,
           typename StateDerivativeType = Eigen::VectorXd, typename TimeStepType = IndependentVariableType >
class NumericalIntegrator
{
public:

    //! Typedef to the state derivative function.
    /*!
     * Typedef to the state derivative function. This should be a pointer to a function or a boost
     * function.
     */
    typedef boost::function< StateDerivativeType(
            const IndependentVariableType, const StateType& ) > StateDerivativeFunction;

    //! Default constructor.
    /*!
     * Default constructor, taking a state derivative function as argument.
     * \param stateDerivativeFunction State derivative function.
     */
    NumericalIntegrator( const StateDerivativeFunction& stateDerivativeFunction ) :
        stateDerivativeFunction_( stateDerivativeFunction ) { }

    //! Default virtual destructor.
    /*!
     * Default virtual destructor.
     */
    virtual ~NumericalIntegrator( ) { }

    //! Get step size of the next step.
    /*!
     * Returns the step size of the next step. Derived classes should override this and provide the
     * last step size that was computed or passed to performIntegrationStep( ).
     * \return Step size to be used for the next step.
     */
    virtual TimeStepType getNextStepSize( ) const = 0;

    //! Get current state.
    /*!
     * Returns the current state of the integrator. Derived classes should override this and
     * provide the computed state by performIntegrationStep( ).
     * \return Current integrated state.
     */
    virtual StateType getCurrentState( ) const = 0;

    //! Get current independent variable.
    /*!
     * Returns the current value of the independent variable of the integrator. Derived classes
     * should override this and provide the computed independent variable by
     * performIntegrationStep().
     * \return Current independent variable.
     */
    virtual IndependentVariableType getCurrentIndependentVariable( ) const = 0;

    //! Rollback internal state to the step performed by performIntegrationStep()
    /*!
     * Performs rollback of internal state to the step performed by performIntegrationStep(). This
     * is not necessarily equal the start of the integration interval after integrateTo() has been.
     * called. This function can only be called once after calling or performIntegrationStep()
     * unless specified otherwise by implementations, and can not be called before integrateTo()
     * has been called.
     * Will return true if the rollback was successful, and false otherwise.
     * \return True if the rollback was successful.
     */
    virtual bool rollbackToPreviousState( ) = 0;

    //! Perform an integration to a specified independent variable value.
    /*!
     * Performs an integration to independentVariableEnd with initial state and initial independent
     * variable value specified by the current state of the integrator and the current independent
     * variable value. This implementation of integrateTo chooses the final step size such that it
     * exactly coincides with the given independentVariableEnd.
     * \param intervalEnd The value of the independent variable at the end of the interval to
     *          integrate over.
     * \param initialStepSize The initial step size to use.
     * \param finalTimeTolerance Tolerance to within which the final time should be reached.
     * \return The state at independentVariableEnd.
     */
<<<<<<< HEAD
    virtual StateType integrateTo( const IndependentVariableType intervalEnd,
                                   const TimeStepType initialStepSize );
=======
    virtual StateType integrateTo(
            const IndependentVariableType intervalEnd,
            const IndependentVariableType initialStepSize,
            const IndependentVariableType finalTimeTolerance = std::numeric_limits< IndependentVariableType >::epsilon( )  );
>>>>>>> 479ef994

    //! Perform a single integration step.
    /*!
     * Performs a single integration step from current independent variable and state as specified
     * by initialStateHistory and specified stepSize. This function should determine the next step
     * and make it available to getNextStepSize(), return the current state and store it for
     * getCurrentState(), and store the current independent variable value for
     * getCurrentIndependentVariable().
     * \param stepSize The step size of this step.
     * \return The state at the end of the interval.
     */
    virtual StateType performIntegrationStep( const TimeStepType stepSize ) = 0;

    //! Function to return the function that computes and returns the state derivative
    /*!
     * Function to return the function that computes and returns the state derivative
     * \return Function that returns the state derivative
     */
    StateDerivativeFunction getStateDerivativeFunction( )
    {
        return stateDerivativeFunction_;
    }

protected:

    //! Function that returns the state derivative.
    /*!
     * Function that returns the state derivative, as passed to the constructor.
     */
    StateDerivativeFunction stateDerivativeFunction_;

};

//! Perform an integration to a specified independent variable value.
template < typename IndependentVariableType, typename StateType, typename StateDerivativeType, typename TimeStepType >
StateType NumericalIntegrator< IndependentVariableType, StateType, StateDerivativeType, TimeStepType >::
integrateTo( const IndependentVariableType intervalEnd,
<<<<<<< HEAD
             const TimeStepType initialStepSize )
=======
             const IndependentVariableType initialStepSize,
             const IndependentVariableType finalTimeTolerance )
>>>>>>> 479ef994
{
    TimeStepType stepSize = initialStepSize;

    // Flag to indicate that the integration end value of the independent variable has been
    // reached.
<<<<<<< HEAD
    bool atIntegrationIntervalEnd = static_cast< TimeStepType >( intervalEnd - getCurrentIndependentVariable( ) )
            * stepSize / std::fabs( stepSize )
            <= std::numeric_limits< TimeStepType >::epsilon( );
=======
    bool atIntegrationIntervalEnd = ( intervalEnd - getCurrentIndependentVariable( ) )
            * stepSize / std::fabs( stepSize ) <= finalTimeTolerance;
>>>>>>> 479ef994

    int loopCounter = 0;
    while ( !atIntegrationIntervalEnd )
    {
        // Check if the remaining interval is smaller than the step size.
<<<<<<< HEAD
        if ( std::fabs( static_cast< TimeStepType >( intervalEnd - getCurrentIndependentVariable( ) ) )
             <= std::fabs( stepSize ) *
             ( 1.0 + std::numeric_limits< TimeStepType >::epsilon( ) ) )
=======
        if ( std::fabs( intervalEnd - getCurrentIndependentVariable( ) ) <= std::fabs( stepSize ) *
             ( 1.0 + finalTimeTolerance ) )
>>>>>>> 479ef994
        {
            // The next step is beyond the end of the integration interval, so adjust the
            // step size accordingly.
            stepSize = intervalEnd - getCurrentIndependentVariable( );

            // Explicitly flag that the integration interval end is reached. Due to rounding
            // off errors, it may not be possible to use
            // ( currentIndependentVariable >= independentVariableEnd ) // in the while condition.
            atIntegrationIntervalEnd = true;

        }

        // Perform the step.
        performIntegrationStep( stepSize );
        stepSize = getNextStepSize( );

        // Only applicable to adaptive step size methods:
        // Perform additional step(s) to reach intervalEnd exactly, in case the last step was rejected by
        // the variable step size routine and a new step was used that was too small to get to intervalEnd.
        if ( atIntegrationIntervalEnd )
        {
            // As long as intervalEnd is not reached, perform additional steps with the remaining time
            // as suggested step size for the variable step size routine.
            if( std::fabs( intervalEnd - getCurrentIndependentVariable( ) ) > finalTimeTolerance )
            {
                // Ensure that integrateTo function does not get stuck in a loop.
                if( loopCounter < 1000 )
                {
                    atIntegrationIntervalEnd = false;
                    loopCounter++;
                }
                else
                {
                    std::cerr<<"Warning, integrateTo function has failed to converge to final time to within tolerances, difference between true and requested final time is "<<
                        intervalEnd - getCurrentIndependentVariable( ) <<", final time is: "<<
                               getCurrentIndependentVariable( )<<std::endl;
                }
            }
        }
    }

    return getCurrentState( );
}

//! Typedef for shared-pointer to default numerical integrator.
/*!
 * Typedef for shared-pointer to a default numerical integrator (IndependentVariableType = double,
 * StateType = Eigen::VectorXd, StateDerivativeType = Eigen::VectorXd).
 */
typedef boost::shared_ptr< NumericalIntegrator< > > NumericalIntegratorXdPointer;

//! Typedef for a shared-pointer to a scalar numerical integrator.
/*!
 * Typedef for shared-pointer to a scalar numerical integrator (IndependentVariableType = double,
 * StateType = double, StateDerivativeType = double).
 */
typedef boost::shared_ptr< NumericalIntegrator< double, double, double > >
NumericalIntegratordPointer;

} // namespace numerical_integrators
} // namespace tudat

#endif // TUDAT_NUMERICAL_INTEGRATOR_H<|MERGE_RESOLUTION|>--- conflicted
+++ resolved
@@ -138,15 +138,10 @@
      * \param finalTimeTolerance Tolerance to within which the final time should be reached.
      * \return The state at independentVariableEnd.
      */
-<<<<<<< HEAD
-    virtual StateType integrateTo( const IndependentVariableType intervalEnd,
-                                   const TimeStepType initialStepSize );
-=======
     virtual StateType integrateTo(
             const IndependentVariableType intervalEnd,
-            const IndependentVariableType initialStepSize,
-            const IndependentVariableType finalTimeTolerance = std::numeric_limits< IndependentVariableType >::epsilon( )  );
->>>>>>> 479ef994
+            const TimeStepType initialStepSize,
+            const TimeStepType finalTimeTolerance = std::numeric_limits< TimeStepType >::epsilon( )  );
 
     //! Perform a single integration step.
     /*!
@@ -182,40 +177,26 @@
 
 //! Perform an integration to a specified independent variable value.
 template < typename IndependentVariableType, typename StateType, typename StateDerivativeType, typename TimeStepType >
-StateType NumericalIntegrator< IndependentVariableType, StateType, StateDerivativeType, TimeStepType >::
-integrateTo( const IndependentVariableType intervalEnd,
-<<<<<<< HEAD
-             const TimeStepType initialStepSize )
-=======
-             const IndependentVariableType initialStepSize,
-             const IndependentVariableType finalTimeTolerance )
->>>>>>> 479ef994
+StateType NumericalIntegrator< IndependentVariableType, StateType, StateDerivativeType, TimeStepType >::integrateTo(
+        const IndependentVariableType intervalEnd,
+        const TimeStepType initialStepSize,
+        const TimeStepType finalTimeTolerance )
 {
     TimeStepType stepSize = initialStepSize;
 
     // Flag to indicate that the integration end value of the independent variable has been
     // reached.
-<<<<<<< HEAD
     bool atIntegrationIntervalEnd = static_cast< TimeStepType >( intervalEnd - getCurrentIndependentVariable( ) )
             * stepSize / std::fabs( stepSize )
-            <= std::numeric_limits< TimeStepType >::epsilon( );
-=======
-    bool atIntegrationIntervalEnd = ( intervalEnd - getCurrentIndependentVariable( ) )
-            * stepSize / std::fabs( stepSize ) <= finalTimeTolerance;
->>>>>>> 479ef994
+            <= finalTimeTolerance;
 
     int loopCounter = 0;
     while ( !atIntegrationIntervalEnd )
     {
         // Check if the remaining interval is smaller than the step size.
-<<<<<<< HEAD
         if ( std::fabs( static_cast< TimeStepType >( intervalEnd - getCurrentIndependentVariable( ) ) )
              <= std::fabs( stepSize ) *
-             ( 1.0 + std::numeric_limits< TimeStepType >::epsilon( ) ) )
-=======
-        if ( std::fabs( intervalEnd - getCurrentIndependentVariable( ) ) <= std::fabs( stepSize ) *
              ( 1.0 + finalTimeTolerance ) )
->>>>>>> 479ef994
         {
             // The next step is beyond the end of the integration interval, so adjust the
             // step size accordingly.
@@ -239,7 +220,8 @@
         {
             // As long as intervalEnd is not reached, perform additional steps with the remaining time
             // as suggested step size for the variable step size routine.
-            if( std::fabs( intervalEnd - getCurrentIndependentVariable( ) ) > finalTimeTolerance )
+            if( std::fabs( static_cast< TimeStepType >( intervalEnd - getCurrentIndependentVariable( ) ) ) >
+                    finalTimeTolerance )
             {
                 // Ensure that integrateTo function does not get stuck in a loop.
                 if( loopCounter < 1000 )
