/*    Copyright (c) 2010-2015, Delft University of Technology
 *    All rights reserved.
 *
 *    Redistribution and use in source and binary forms, with or without modification, are
 *    permitted provided that the following conditions are met:
 *      - Redistributions of source code must retain the above copyright notice, this list of
 *        conditions and the following disclaimer.
 *      - Redistributions in binary form must reproduce the above copyright notice, this list of
 *        conditions and the following disclaimer in the documentation and/or other materials
 *        provided with the distribution.
 *      - Neither the name of the Delft University of Technology nor the names of its contributors
 *        may be used to endorse or promote products derived from this software without specific
 *        prior written permission.
 *
 *    THIS SOFTWARE IS PROVIDED BY THE COPYRIGHT HOLDERS AND CONTRIBUTORS "AS IS" AND ANY EXPRESS
 *    OR IMPLIED WARRANTIES, INCLUDING, BUT NOT LIMITED TO, THE IMPLIED WARRANTIES OF
 *    MERCHANTABILITY AND FITNESS FOR A PARTICULAR PURPOSE ARE DISCLAIMED. IN NO EVENT SHALL THE
 *    COPYRIGHT HOLDER OR CONTRIBUTORS BE LIABLE FOR ANY DIRECT, INDIRECT, INCIDENTAL, SPECIAL,
 *    EXEMPLARY, OR CONSEQUENTIAL DAMAGES (INCLUDING, BUT NOT LIMITED TO, PROCUREMENT OF SUBSTITUTE
 *    GOODS OR SERVICES; LOSS OF USE, DATA, OR PROFITS; OR BUSINESS INTERRUPTION) HOWEVER CAUSED
 *    AND ON ANY THEORY OF LIABILITY, WHETHER IN CONTRACT, STRICT LIABILITY, OR TORT (INCLUDING
 *    NEGLIGENCE OR OTHERWISE) ARISING IN ANY WAY OUT OF THE USE OF THIS SOFTWARE, EVEN IF ADVISED
 *    OF THE POSSIBILITY OF SUCH DAMAGE.
 *
 *    Changelog
 *      YYMMDD    Author            Comment
 *      101116    K. Kumar          File created.
 *      101117    K. Kumar          Added getPotential( ) and getGradientOfPotential functions.
 *      101214    K. Kumar          Updated getGradientOfPotential( ) and getLaplacianOfPotential( ).
 *      110106    K. Kumar          Added order and degree of expansion variables and set/get
 *                                  functions.
 *      110202    K. Kumar          Updated code to make use of the CartesianPositionElements
 *                                  class.
 *      110204    K. Kumar          Removed "vector" from naming.
 *      110310    K. Kumar          Changed naming from Laplacian to gradient tensor.
 *      110805    K. Kumar          Added predefined functionality with WGS-72 and WGS-84
 *                                  predefined Earth gravity fields.
 *      120326    D. Dirkx          Changed raw pointers to shared pointers.
 *      130121    K. Kumar          Added shared-ptr typedef.
 *      141020    D. Dirkx          Change of architecture.
 *
 *    References
 *      Vallado, D. A., Crawford, P., Hujsak, R., & Kelso, T. Revisiting Spacetrack Report #3:
 *          Rev 1, Proceedings of the AIAA/AAS Astrodynamics Specialist Conference. Keystone, CO,
 *          2006.
 *
 *    Notes
 *
 */

#ifndef TUDAT_SPHERICAL_HARMONICS_GRAVITY_FIELD_H
#define TUDAT_SPHERICAL_HARMONICS_GRAVITY_FIELD_H

#include <boost/function.hpp>
#include <boost/lambda/lambda.hpp>
#include <boost/make_shared.hpp>

#include <Eigen/Core>
#include <Eigen/Geometry>

#include "Tudat/Mathematics/BasicMathematics/mathematicalConstants.h"

#include "Tudat/Mathematics/BasicMathematics/legendrePolynomials.h"
#include "Tudat/Astrodynamics/Gravitation/gravityFieldModel.h"
#include "Tudat/Astrodynamics/Gravitation/sphericalHarmonicsGravityModel.h"

namespace tudat
{

namespace gravitation
{

//! Function to calculate the gravitational potential from a spherical harmonic field expansion.
/*!
 *  Function to calculate the gravitational potential from a spherical harmonic field expansion.
 *  \param bodyFixedPosition Position of point at which potential is to be calculated wrt the
 *  massive body, in the frame in which the expansion is defined (typically body-fixed).
 *  \param gravitationalParameter Gravitational parameter of massive body.
 *  \param referenceRadius Reference radius of spherical harmonic field expansion.
 *  \param cosineCoefficients Cosine spherical harmonic coefficients (geodesy normalized).
 *  \param sineCoefficients Sine spherical harmonic coefficients (geodesy normalized).
 *  \param minimumumDegree Maximum degree of spherical harmonic expansion.
 *  \param minimumumOrder Maximum order of spherical harmonic expansion.

 *  \return Gravitational potential at position defined by bodyFixedPosition
 */
double calculateSphericalHarmonicGravitationalPotential(
        const Eigen::Vector3d& bodyFixedPosition, const double gravitationalParameter,
        const double referenceRadius,
        const Eigen::MatrixXd& cosineCoefficients, const Eigen::MatrixXd& sineCoefficients,
        basic_mathematics::LegendreCache* legendreCache,
        const int minimumumDegree = 0, const int minimumumOrder = 0 );

//! Class to represent a spherical harmonic gravity field expansion.
/*!
 *  Class to represent a spherical harmonic gravity field expansion of a massive body with
 *  time-independent spherical harmonic gravity field coefficients.
 */
class SphericalHarmonicsGravityField: public GravityFieldModel
{
public:

    //! Class constructor.
    /*!
     *  Class constructor.
     *  \param gravitationalParameter Gravitational parameter of massive body
     *  \param referenceRadius Reference radius of spherical harmonic field expansion
     *  \param cosineCoefficients Cosine spherical harmonic coefficients (geodesy normalized)
     *  \param sineCoefficients Sine spherical harmonic coefficients (geodesy normalized)
     *  \param fixedReferenceFrame Identifier for body-fixed reference frame to which the field is fixed (optional).
     */
    SphericalHarmonicsGravityField( const double gravitationalParameter,
                                    const double referenceRadius,
                                    const Eigen::MatrixXd& cosineCoefficients =
            Eigen::MatrixXd::Identity( 1, 1 ),
                                    const Eigen::MatrixXd& sineCoefficients =
            Eigen::MatrixXd::Zero( 1, 1 ),
                                    const std::string& fixedReferenceFrame = "" )
        : GravityFieldModel( gravitationalParameter ), referenceRadius_( referenceRadius ),
          cosineCoefficients_( cosineCoefficients ), sineCoefficients_( sineCoefficients ),
<<<<<<< HEAD
          fixedReferenceFrame_( fixedReferenceFrame )
    { }
=======
          rotationWrapper_( rotationWrapper ), fixedReferenceFrame_( fixedReferenceFrame )
    {
        legendreCache_ = new basic_mathematics::LegendreCache( );
        legendreCache_->resetMaximumDegreeAndOrder( cosineCoefficients_.rows( ) + 1,
                                                    cosineCoefficients_.cols( ) + 1 );
    }
>>>>>>> ba7d2418

    //! Virtual destructor.
    /*!
     *  Virtual destructor.
     */
    virtual ~SphericalHarmonicsGravityField( ) { }

    //! Function to get the reference radius.
    /*!
     *  Returns the reference radius used for the spherical harmonics expansion in meters.
     *  \return Reference radius of spherical harmonic field expansion
     */
    double getReferenceRadius( )
    {
        return referenceRadius_;
    }

    //! Function to get the cosine spherical harmonic coefficients (geodesy normalized)
    /*!
     *  Function to get the cosine spherical harmonic coefficients (geodesy normalized)
     *  \return Cosine spherical harmonic coefficients (geodesy normalized)
     */
    Eigen::MatrixXd getCosineCoefficients( )
    {
        return cosineCoefficients_;
    }

    //! Function to get the sine spherical harmonic coefficients (geodesy normalized)
    /*!
     *  Function to get the sine spherical harmonic coefficients (geodesy normalized)
     *  \return Sine spherical harmonic coefficients (geodesy normalized)
     */
    Eigen::MatrixXd getSineCoefficients( )
    {
        return sineCoefficients_;
    }

    //! Function to reset the cosine spherical harmonic coefficients (geodesy normalized)
    /*!
     *  Function to reset the cosine spherical harmonic coefficients (geodesy normalized)
     *  \param cosineCoefficients New cosine spherical harmonic coefficients (geodesy normalized)
     */
    void setCosineCoefficients( const Eigen::MatrixXd& cosineCoefficients )
    {
        cosineCoefficients_ = cosineCoefficients;
    }

    //! Function to reset the cosine spherical harmonic coefficients (geodesy normalized)
    /*!
     *  Function to reset the cosine spherical harmonic coefficients (geodesy normalized)
     *  \param sineCoefficients New sine spherical harmonic coefficients (geodesy normalized)
     */
    void setSineCoefficients( const Eigen::MatrixXd& sineCoefficients )
    {
        sineCoefficients_ = sineCoefficients;
    }

    //! Function to get a cosine spherical harmonic coefficient block (geodesy normalized)
    /*!
     *  Function to get a cosine spherical harmonic coefficient block (geodesy normalized)
    *   up to a given degree and order
     *  \param maximumDegree Maximum degree of coefficient block
     *  \param maximumOrder Maximum order of coefficient block
     *  \return Cosine spherical harmonic coefficients (geodesy normalized) up to given
     *  degree and order
     */
    Eigen::MatrixXd getCosineCoefficients( const int maximumDegree, const int maximumOrder )
    {
        return cosineCoefficients_.block( 0, 0, maximumDegree + 1, maximumOrder + 1 );
    }

    //! Function to get a sine spherical harmonic coefficient block (geodesy normalized)
    /*!
     *  Function to get a sine spherical harmonic coefficient block (geodesy normalized)
     *  up to a given degree and order
     *  \param maximumDegree Maximum degree of coefficient block
     *  \param maximumOrder Maximum order of coefficient block
     *  \return Sine spherical harmonic coefficients (geodesy normalized) up to given
     *  degree and order
     */
    Eigen::MatrixXd getSineCoefficients( const int maximumDegree, const int maximumOrder )
    {
        return sineCoefficients_.block( 0, 0, maximumDegree + 1, maximumOrder + 1 );
    }

    //! Get maximum degree of spherical harmonics gravity field expansion.
    /*!
     *  Returns the maximum degree of the spherical harmonics gravity field expansion.
     *  \return Degree of spherical harmonics expansion.
     */
    double getDegreeOfExpansion( )
    {
        return cosineCoefficients_.rows( ) + 1;
    }

    //! Get maximum order of spherical harmonics gravity field expansion.
    /*!
     *  Returns the maximum order of the spherical harmonics gravity field expansion.
     *  \return Order of spherical harmonics expansion.
     */
    double getOrderOfExpansion( )
    {
        return cosineCoefficients_.cols( ) + 1;
    }

    //! Function to calculate the gravitational potential at a given point
    /*!
     *  Function to calculate the gravitational potential due to this body at a given point.
     *  Note that this function, which has the same interface as in the base class and
     *  expands the gravity field to its maximum degree and order.
     *  \param bodyFixedPosition of point at which potential is to be calculated, in body-fixed
     *  frame.
     *  \return Gravitational potential at requested point.
     */
    double getGravitationalPotential( const Eigen::Vector3d& bodyFixedPosition )
    {
        return getGravitationalPotential( bodyFixedPosition, cosineCoefficients_.rows( ) - 1,
                                          sineCoefficients_.cols( ) - 1 );
    }

    //! Function to calculate the gravitational potential due to terms up to given degree and
    //! order at a given point
    /*!
     *  Function to calculate the gravitational potential due to terms up to given degree and
     *  order due to this body at a given point.
     *  \param bodyFixedPosition Position of point at which potential is to be calculate,
     *  in body-fixed frame.
     *  \param maximumDegree Maximum degree of spherical harmonic coefficients to include.
     *  \param maximumOrder Maximum order of spherical harmonic coefficients to include.
     *  \param minimumDegree Minimum degree of spherical harmonic coefficients to include, default 0
     *  \param minimumOrder Maximum order of spherical harmonic coefficients to include, default 0
     *  \return Gravitational potential due to terms up to given degree and order at
     *  requested point.
     */
    double getGravitationalPotential( const Eigen::Vector3d& bodyFixedPosition,
                                      const double maximumDegree,
                                      const double maximumOrder,
                                      const double minimumDegree = 0,
                                      const double minimumOrder = 0 )
    {
        return calculateSphericalHarmonicGravitationalPotential(
                    bodyFixedPosition, gravitationalParameter_, referenceRadius_,
                    cosineCoefficients_.block( 0, 0, maximumDegree + 1, maximumOrder + 1 ),
                    sineCoefficients_.block( 0, 0, maximumDegree + 1, maximumOrder + 1 ),
                    legendreCache_,
                    minimumDegree, minimumOrder );
    }

    //! Get the gradient of the potential.
    /*!
     * Returns the gradient of the potential for the gravity field selected.
     *  Note that this function, which has the same interface as in the base class and
     *  expands the gravity field to its maximum degree and order.
     * \param bodyFixedPosition Position at which gradient of potential is to be determined
     * \return Gradient of potential.
     */
    Eigen::Vector3d getGradientOfPotential( const Eigen::Vector3d& bodyFixedPosition )
    {
        return getGradientOfPotential( bodyFixedPosition, cosineCoefficients_.rows( ),
                                       sineCoefficients_.cols( ) );
    }

    //! Get the gradient of the potential.
    /*!
     *  Returns the gradient of the potential for the gravity field selected.
     *  \param bodyFixedPosition Position at which gradient of potential is to be determined
     *  \param maximumDegree Maximum degree of spherical harmonic coefficients to include.
     *  \param maximumOrder Maximum order of spherical harmonic coefficients to include.
     *  \return Gradient of potential.
     */
    Eigen::Vector3d getGradientOfPotential( const Eigen::Vector3d& bodyFixedPosition,
                                            const double maximumDegree,
                                            const double maximumOrder )
    {
        return computeGeodesyNormalizedGravitationalAccelerationSum(
                    bodyFixedPosition, gravitationalParameter_, referenceRadius_,
                    cosineCoefficients_.block( 0, 0, maximumDegree, maximumOrder ),
                    sineCoefficients_.block( 0, 0, maximumDegree, maximumOrder ), legendreCache_ );
    }

    //! Function to retrieve the tdentifier for body-fixed reference frame
    /*!
     *  Function to retrieve the tdentifier for body-fixed reference frame
     *  \return Function to retrieve the tdentifier for body-fixed reference frame.
     */
    std::string getFixedReferenceFrame( )
    {
        return fixedReferenceFrame_;
    }

protected:

    //! Reference radius of spherical harmonic field expansion
    /*!
     *  Reference radius of spherical harmonic field expansion
     */
    double referenceRadius_;

    //! Cosine spherical harmonic coefficients (geodesy normalized)
    /*!
     *  Cosine spherical harmonic coefficients (geodesy normalized)
     */
    Eigen::MatrixXd cosineCoefficients_;

    //! Sine spherical harmonic coefficients (geodesy normalized)
    /*!
     *  Sine spherical harmonic coefficients (geodesy normalized)
     */
    Eigen::MatrixXd sineCoefficients_;

    //! Identifier for body-fixed reference frame
    /*!
     *  Identifier for body-fixed reference frame
     */
    std::string fixedReferenceFrame_;

    basic_mathematics::LegendreCache* legendreCache_;
};

} // namespace gravitation

} // namespace tudat

#endif // TUDAT_SPHERICAL_HARMONICS_GRAVITY_FIELD_H<|MERGE_RESOLUTION|>--- conflicted
+++ resolved
@@ -118,17 +118,12 @@
                                     const std::string& fixedReferenceFrame = "" )
         : GravityFieldModel( gravitationalParameter ), referenceRadius_( referenceRadius ),
           cosineCoefficients_( cosineCoefficients ), sineCoefficients_( sineCoefficients ),
-<<<<<<< HEAD
           fixedReferenceFrame_( fixedReferenceFrame )
-    { }
-=======
-          rotationWrapper_( rotationWrapper ), fixedReferenceFrame_( fixedReferenceFrame )
     {
         legendreCache_ = new basic_mathematics::LegendreCache( );
         legendreCache_->resetMaximumDegreeAndOrder( cosineCoefficients_.rows( ) + 1,
                                                     cosineCoefficients_.cols( ) + 1 );
     }
->>>>>>> ba7d2418
 
     //! Virtual destructor.
     /*!
