--- conflicted
+++ resolved
@@ -71,10 +71,7 @@
 //! Julian day in seconds (NASA, 2012).
 const static double JULIAN_DAY = 86400.0;
 
-<<<<<<< HEAD
-=======
 //! Julian day in seconds (NASA, 2012), in long double precision.
->>>>>>> de1323fd
 const static double JULIAN_DAY_LONG = 86400.0L;
 
 //! Function to get the length of a Julian day in seconds, with templated precision.
@@ -88,10 +85,7 @@
 //! Julian year in Julian days (NASA, 2012).
 const static double JULIAN_YEAR_IN_DAYS = 365.25;
 
-<<<<<<< HEAD
-=======
 //! Julian year in Julian days (NASA, 2012), in long double precision.
->>>>>>> de1323fd
 const static double JULIAN_YEAR_IN_DAYS_LONG = 365.25L;
 
 //! Function to get the length of a Julian year in days, with templated precision.
@@ -117,12 +111,8 @@
 //! Speed of light in meters per second (Standish, 1995).
 const static double SPEED_OF_LIGHT = 299792458.0;
 
-<<<<<<< HEAD
-const static double LONG_SPEED_OF_LIGHT = 299792458.0L;
-=======
 //! Speed of light in meters per second (Standish, 1995), in long double precision.
 const static double SPEED_OF_LIGHT_LONG = 299792458.0L;
->>>>>>> de1323fd
 
 //! Function to get the speed of light in meters per second with templated precision.
 /*!
@@ -179,10 +169,7 @@
 //! Relative time rate difference between TCG and TT time scales.
 const static double LG_TIME_RATE_TERM = 6.969290134E-10;
 
-<<<<<<< HEAD
-=======
 //! Relative time rate difference between TCG and TT time scales, in long double precision.
->>>>>>> de1323fd
 const static long double LG_TIME_RATE_TERM_LONG = 6.969290134E-10L;
 
 //! Function to get the TCG and TT relative rate difference with templated precision.
@@ -196,10 +183,7 @@
 //! Relative time rate difference between TCB and TDB time scales.
 const static double LB_TIME_RATE_TERM = 1.550519768E-8;
 
-<<<<<<< HEAD
-=======
 //! Relative time rate difference between TCB and TDB time scales, in long double precision.
->>>>>>> de1323fd
 const static long double LB_TIME_RATE_TERM_LONG = 1.550519768E-8L;
 
 //! Function to get the TCB and TDB relative rate difference with templated precision.
@@ -210,16 +194,6 @@
 template< typename ScalarType >
 ScalarType getLbTimeRateTerm( );
 
-<<<<<<< HEAD
-const static double LC_TIME_RATE_TERM = 1.48082686741-8;
-
-const static long double LC_TIME_RATE_TERM_LONG = 1.48082686741-8L;
-
-template< typename ScalarType >
-ScalarType getLcTimeRateTerm( );
-
-=======
->>>>>>> de1323fd
 } // namespace physical_constants
 
 } // namespace tudat
