/*    Copyright (c) 2010-2016, Delft University of Technology
 *    All rigths reserved
 *
 *    This file is part of the Tudat. Redistribution and use in source and
 *    binary forms, with or without modification, are permitted exclusively
 *    under the terms of the Modified BSD license. You should have received
 *    a copy of the license with this file. If not, please or visit:
 *    http://tudat.tudelft.nl/LICENSE.
 */

#ifndef TUDAT_NBODYCOWELLSTATEDERIVATIVE_H
#define TUDAT_NBODYCOWELLSTATEDERIVATIVE_H

#include "Tudat/Astrodynamics/Propagators/nBodyStateDerivative.h"

namespace tudat
{

namespace propagators
{

//! Class for computing the state derivative of translational motion of N bodies, using a Cowell propagator.
template< typename StateScalarType = double, typename TimeType = double >
class NBodyCowellStateDerivative: public NBodyStateDerivative< StateScalarType, TimeType >
{
public:

    //! Constructor
    /*!
     * Constructor
     *  \param accelerationModelsPerBody A map containing the list of accelerations acting on each
     *  body, identifying the body being acted on and the body acted on by an acceleration. The map
     *  has as key a string denoting the name of the body the list of accelerations, provided as the
     *  value corresponding to a key, is acting on.  This map-value is again a map with string as
     *  key, denoting the body exerting the acceleration, and as value a pointer to an acceleration
     *  model.
     *  \param centralBodyData Object responsible for providing the current integration origins from
     *  the global origins.
     *  \param bodiesToIntegrate List of names of bodies that are to be integrated numerically.
     */
    NBodyCowellStateDerivative( const basic_astrodynamics::AccelerationMap& accelerationModelsPerBody,
                                const boost::shared_ptr< CentralBodyData< StateScalarType, TimeType > > centralBodyData,
                                const std::vector< std::string >& bodiesToIntegrate ):
        NBodyStateDerivative< StateScalarType, TimeType >(
            accelerationModelsPerBody, centralBodyData, cowell, bodiesToIntegrate ){ }

    //! Destructor
    ~NBodyCowellStateDerivative( ){ }

    //! Calculates the state derivative of the translational motion of the system.
    /*!
     * Calculates the state derivative (velocity+acceleration of each body) of the translational motion of the system
     * at the given time and position/velocity of bodies.
     *  \param time Time (TDB seconds since J2000) at which the system is to be updated.
     *  \param stateOfSystemToBeIntegrated List of 6 * bodiesToBeIntegratedNumerically_.size( ), containing Caartesian
     *  position/velocity of the bodies being integrated. The order of the values is defined by the order of bodies in
     *  bodiesToBeIntegratedNumerically_
     *  \param stateDerivative Current state derivative (velocity+acceleration) of system of bodies integrated numerically
     *  (returned by reference).
     */
    void calculateSystemStateDerivative(
            const TimeType time, const Eigen::Matrix< StateScalarType, Eigen::Dynamic, 1 >& stateOfSystemToBeIntegrated,
            Eigen::Block< Eigen::Matrix< StateScalarType, Eigen::Dynamic, Eigen::Dynamic > > stateDerivative )
    {
        stateDerivative.setZero( );
        this->sumStateDerivativeContributions( stateOfSystemToBeIntegrated.template cast< double >( ), stateDerivative );
    }

    //! Function to convert the state in the conventional form to the propagator-specific form.
    /*!
     * Function to convert the state in the conventional form to the propagator-specific form. For the Cowell propagator,
     * the two are equivalent, and this function returns the input state.
     * \param outputSolution State in 'conventional form'
     * \param time Current time at which the state is valid (not used in this class).
     * \return State (outputSolution), converted to the 'propagator-specific form' (which is equal to outputSolution).
     */
    Eigen::Matrix< StateScalarType, Eigen::Dynamic, Eigen::Dynamic >
        convertFromOutputSolution(
            const Eigen::Matrix< StateScalarType, Eigen::Dynamic,
            Eigen::Dynamic >& cartesianSolution, const TimeType& time )
    {
        return cartesianSolution;
    }

<<<<<<< HEAD
=======
    //! Function to convert the propagator-specific form of the state to the conventional form.
    /*!
     * Function to convert the propagator-specific form of the state to the conventional form. For the Cowell propagator,
     * the two are equivalent, and this function returns the input state.
     * In contrast to the convertCurrentStateToGlobalRepresentation function, this
     * function does not provide the state in the inertial frame, but instead provides it in the
     * frame in which it is propagated.
     * \param internalSolution State in propagator-specific form (i.e. form that is used in
     * numerical integration, equal to conventional form for this class).
     * \param time Current time at which the state is valid (not used in this class).
     * \param currentCartesianLocalSoluton State (internalSolution), converted to the 'conventional form',
     *  which is equal to outputSolution for this class (returned by reference).
     */
>>>>>>> 928f65b6
    void convertToOutputSolution(
            const Eigen::Matrix< StateScalarType, Eigen::Dynamic, Eigen::Dynamic >& internalSolution, const TimeType& time,
            Eigen::Block< Eigen::Matrix< StateScalarType, Eigen::Dynamic, 1 > > currentCartesianLocalSoluton )
    {
        currentCartesianLocalSoluton = internalSolution;
    }
};

} // namespace propagators

} // namespace tudat

#endif // TUDAT_NBODYCOWELLSTATEDERIVATIVE_H
<|MERGE_RESOLUTION|>--- conflicted
+++ resolved
@@ -1,113 +1,110 @@
-/*    Copyright (c) 2010-2016, Delft University of Technology
- *    All rigths reserved
- *
- *    This file is part of the Tudat. Redistribution and use in source and
- *    binary forms, with or without modification, are permitted exclusively
- *    under the terms of the Modified BSD license. You should have received
- *    a copy of the license with this file. If not, please or visit:
- *    http://tudat.tudelft.nl/LICENSE.
- */
-
-#ifndef TUDAT_NBODYCOWELLSTATEDERIVATIVE_H
-#define TUDAT_NBODYCOWELLSTATEDERIVATIVE_H
-
-#include "Tudat/Astrodynamics/Propagators/nBodyStateDerivative.h"
-
-namespace tudat
-{
-
-namespace propagators
-{
-
-//! Class for computing the state derivative of translational motion of N bodies, using a Cowell propagator.
-template< typename StateScalarType = double, typename TimeType = double >
-class NBodyCowellStateDerivative: public NBodyStateDerivative< StateScalarType, TimeType >
-{
-public:
-
-    //! Constructor
-    /*!
-     * Constructor
-     *  \param accelerationModelsPerBody A map containing the list of accelerations acting on each
-     *  body, identifying the body being acted on and the body acted on by an acceleration. The map
-     *  has as key a string denoting the name of the body the list of accelerations, provided as the
-     *  value corresponding to a key, is acting on.  This map-value is again a map with string as
-     *  key, denoting the body exerting the acceleration, and as value a pointer to an acceleration
-     *  model.
-     *  \param centralBodyData Object responsible for providing the current integration origins from
-     *  the global origins.
-     *  \param bodiesToIntegrate List of names of bodies that are to be integrated numerically.
-     */
-    NBodyCowellStateDerivative( const basic_astrodynamics::AccelerationMap& accelerationModelsPerBody,
-                                const boost::shared_ptr< CentralBodyData< StateScalarType, TimeType > > centralBodyData,
-                                const std::vector< std::string >& bodiesToIntegrate ):
-        NBodyStateDerivative< StateScalarType, TimeType >(
-            accelerationModelsPerBody, centralBodyData, cowell, bodiesToIntegrate ){ }
-
-    //! Destructor
-    ~NBodyCowellStateDerivative( ){ }
-
-    //! Calculates the state derivative of the translational motion of the system.
-    /*!
-     * Calculates the state derivative (velocity+acceleration of each body) of the translational motion of the system
-     * at the given time and position/velocity of bodies.
-     *  \param time Time (TDB seconds since J2000) at which the system is to be updated.
-     *  \param stateOfSystemToBeIntegrated List of 6 * bodiesToBeIntegratedNumerically_.size( ), containing Caartesian
-     *  position/velocity of the bodies being integrated. The order of the values is defined by the order of bodies in
-     *  bodiesToBeIntegratedNumerically_
-     *  \param stateDerivative Current state derivative (velocity+acceleration) of system of bodies integrated numerically
-     *  (returned by reference).
-     */
-    void calculateSystemStateDerivative(
-            const TimeType time, const Eigen::Matrix< StateScalarType, Eigen::Dynamic, 1 >& stateOfSystemToBeIntegrated,
-            Eigen::Block< Eigen::Matrix< StateScalarType, Eigen::Dynamic, Eigen::Dynamic > > stateDerivative )
-    {
-        stateDerivative.setZero( );
-        this->sumStateDerivativeContributions( stateOfSystemToBeIntegrated.template cast< double >( ), stateDerivative );
-    }
-
-    //! Function to convert the state in the conventional form to the propagator-specific form.
-    /*!
-     * Function to convert the state in the conventional form to the propagator-specific form. For the Cowell propagator,
-     * the two are equivalent, and this function returns the input state.
-     * \param outputSolution State in 'conventional form'
-     * \param time Current time at which the state is valid (not used in this class).
-     * \return State (outputSolution), converted to the 'propagator-specific form' (which is equal to outputSolution).
-     */
-    Eigen::Matrix< StateScalarType, Eigen::Dynamic, Eigen::Dynamic >
-        convertFromOutputSolution(
-            const Eigen::Matrix< StateScalarType, Eigen::Dynamic,
-            Eigen::Dynamic >& cartesianSolution, const TimeType& time )
-    {
-        return cartesianSolution;
-    }
-
-<<<<<<< HEAD
-=======
-    //! Function to convert the propagator-specific form of the state to the conventional form.
-    /*!
-     * Function to convert the propagator-specific form of the state to the conventional form. For the Cowell propagator,
-     * the two are equivalent, and this function returns the input state.
-     * In contrast to the convertCurrentStateToGlobalRepresentation function, this
-     * function does not provide the state in the inertial frame, but instead provides it in the
-     * frame in which it is propagated.
-     * \param internalSolution State in propagator-specific form (i.e. form that is used in
-     * numerical integration, equal to conventional form for this class).
-     * \param time Current time at which the state is valid (not used in this class).
-     * \param currentCartesianLocalSoluton State (internalSolution), converted to the 'conventional form',
-     *  which is equal to outputSolution for this class (returned by reference).
-     */
->>>>>>> 928f65b6
-    void convertToOutputSolution(
-            const Eigen::Matrix< StateScalarType, Eigen::Dynamic, Eigen::Dynamic >& internalSolution, const TimeType& time,
-            Eigen::Block< Eigen::Matrix< StateScalarType, Eigen::Dynamic, 1 > > currentCartesianLocalSoluton )
-    {
-        currentCartesianLocalSoluton = internalSolution;
-    }
-};
-
-} // namespace propagators
-
-} // namespace tudat
-
-#endif // TUDAT_NBODYCOWELLSTATEDERIVATIVE_H
+/*    Copyright (c) 2010-2016, Delft University of Technology
+ *    All rigths reserved
+ *
+ *    This file is part of the Tudat. Redistribution and use in source and
+ *    binary forms, with or without modification, are permitted exclusively
+ *    under the terms of the Modified BSD license. You should have received
+ *    a copy of the license with this file. If not, please or visit:
+ *    http://tudat.tudelft.nl/LICENSE.
+ */
+
+#ifndef TUDAT_NBODYCOWELLSTATEDERIVATIVE_H
+#define TUDAT_NBODYCOWELLSTATEDERIVATIVE_H
+
+#include "Tudat/Astrodynamics/Propagators/nBodyStateDerivative.h"
+
+namespace tudat
+{
+
+namespace propagators
+{
+
+//! Class for computing the state derivative of translational motion of N bodies, using a Cowell propagator.
+template< typename StateScalarType = double, typename TimeType = double >
+class NBodyCowellStateDerivative: public NBodyStateDerivative< StateScalarType, TimeType >
+{
+public:
+
+    //! Constructor
+    /*!
+     * Constructor
+     *  \param accelerationModelsPerBody A map containing the list of accelerations acting on each
+     *  body, identifying the body being acted on and the body acted on by an acceleration. The map
+     *  has as key a string denoting the name of the body the list of accelerations, provided as the
+     *  value corresponding to a key, is acting on.  This map-value is again a map with string as
+     *  key, denoting the body exerting the acceleration, and as value a pointer to an acceleration
+     *  model.
+     *  \param centralBodyData Object responsible for providing the current integration origins from
+     *  the global origins.
+     *  \param bodiesToIntegrate List of names of bodies that are to be integrated numerically.
+     */
+    NBodyCowellStateDerivative( const basic_astrodynamics::AccelerationMap& accelerationModelsPerBody,
+                                const boost::shared_ptr< CentralBodyData< StateScalarType, TimeType > > centralBodyData,
+                                const std::vector< std::string >& bodiesToIntegrate ):
+        NBodyStateDerivative< StateScalarType, TimeType >(
+            accelerationModelsPerBody, centralBodyData, cowell, bodiesToIntegrate ){ }
+
+    //! Destructor
+    ~NBodyCowellStateDerivative( ){ }
+
+    //! Calculates the state derivative of the translational motion of the system.
+    /*!
+     * Calculates the state derivative (velocity+acceleration of each body) of the translational motion of the system
+     * at the given time and position/velocity of bodies.
+     *  \param time Time (TDB seconds since J2000) at which the system is to be updated.
+     *  \param stateOfSystemToBeIntegrated List of 6 * bodiesToBeIntegratedNumerically_.size( ), containing Caartesian
+     *  position/velocity of the bodies being integrated. The order of the values is defined by the order of bodies in
+     *  bodiesToBeIntegratedNumerically_
+     *  \param stateDerivative Current state derivative (velocity+acceleration) of system of bodies integrated numerically
+     *  (returned by reference).
+     */
+    void calculateSystemStateDerivative(
+            const TimeType time, const Eigen::Matrix< StateScalarType, Eigen::Dynamic, 1 >& stateOfSystemToBeIntegrated,
+            Eigen::Block< Eigen::Matrix< StateScalarType, Eigen::Dynamic, Eigen::Dynamic > > stateDerivative )
+    {
+        stateDerivative.setZero( );
+        this->sumStateDerivativeContributions( stateOfSystemToBeIntegrated.template cast< double >( ), stateDerivative );
+    }
+
+    //! Function to convert the state in the conventional form to the propagator-specific form.
+    /*!
+     * Function to convert the state in the conventional form to the propagator-specific form. For the Cowell propagator,
+     * the two are equivalent, and this function returns the input state.
+     * \param outputSolution State in 'conventional form'
+     * \param time Current time at which the state is valid (not used in this class).
+     * \return State (outputSolution), converted to the 'propagator-specific form' (which is equal to outputSolution).
+     */
+    Eigen::Matrix< StateScalarType, Eigen::Dynamic, Eigen::Dynamic >
+        convertFromOutputSolution(
+            const Eigen::Matrix< StateScalarType, Eigen::Dynamic,
+            Eigen::Dynamic >& cartesianSolution, const TimeType& time )
+    {
+        return cartesianSolution;
+    }
+
+    //! Function to convert the propagator-specific form of the state to the conventional form.
+    /*!
+     * Function to convert the propagator-specific form of the state to the conventional form. For the Cowell propagator,
+     * the two are equivalent, and this function returns the input state.
+     * In contrast to the convertCurrentStateToGlobalRepresentation function, this
+     * function does not provide the state in the inertial frame, but instead provides it in the
+     * frame in which it is propagated.
+     * \param internalSolution State in propagator-specific form (i.e. form that is used in
+     * numerical integration, equal to conventional form for this class).
+     * \param time Current time at which the state is valid (not used in this class).
+     * \param currentCartesianLocalSoluton State (internalSolution), converted to the 'conventional form',
+     *  which is equal to outputSolution for this class (returned by reference).
+     */
+    void convertToOutputSolution(
+            const Eigen::Matrix< StateScalarType, Eigen::Dynamic, Eigen::Dynamic >& internalSolution, const TimeType& time,
+            Eigen::Block< Eigen::Matrix< StateScalarType, Eigen::Dynamic, 1 > > currentCartesianLocalSoluton )
+    {
+        currentCartesianLocalSoluton = internalSolution;
+    }
+};
+
+} // namespace propagators
+
+} // namespace tudat
+
+#endif // TUDAT_NBODYCOWELLSTATEDERIVATIVE_H