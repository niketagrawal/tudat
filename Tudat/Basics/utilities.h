--- conflicted
+++ resolved
@@ -134,7 +134,6 @@
     }
 }
 
-<<<<<<< HEAD
 //! Function to copy a multi-array into another multi-array
 /*!
  *  Function to copy a multi-array into another multi-array, resizing the new multi-array accordingly
