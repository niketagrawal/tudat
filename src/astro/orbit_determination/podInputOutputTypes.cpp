--- conflicted
+++ resolved
@@ -21,16 +21,6 @@
 template class EstimationInput< double, double >;
 template struct EstimationOutput< double >;
 
-<<<<<<< HEAD
-#if( TUDAT_BUILD_WITH_EXTENDED_PRECISION_PROPAGATION_TOOLS )
-template class EstimationInput< long double, double >;
-template class EstimationInput< double, Time >;
-template class EstimationInput< long double, Time >;
-template struct EstimationOutput< long double >;
-#endif
-=======
->>>>>>> 2a294e30
-
 }
 
 }
