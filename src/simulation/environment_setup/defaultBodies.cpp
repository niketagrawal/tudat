/*    Copyright (c) 2010-2019, Delft University of Technology
 *    All rigths reserved
 *
 *    This file is part of the Tudat. Redistribution and use in source and
 *    binary forms, with or without modification, are permitted exclusively
 *    under the terms of the Modified BSD license. You should have received
 *    a copy of the license with this file. If not, please or visit:
 *    http://tudat.tudelft.nl/LICENSE.
 */

#define DEFAULT_MERCURY_GRAVITY_FIELD_SETTINGS std::make_shared< FromFileSphericalHarmonicsGravityFieldSettings >( jgmess160a )
#define DEFAULT_VENUS_GRAVITY_FIELD_SETTINGS std::make_shared< FromFileSphericalHarmonicsGravityFieldSettings >( shgj180u )
#define DEFAULT_EARTH_GRAVITY_FIELD_SETTINGS std::make_shared< FromFileSphericalHarmonicsGravityFieldSettings >( goco05c, 200 )
#define DEFAULT_MOON_GRAVITY_FIELD_SETTINGS std::make_shared< FromFileSphericalHarmonicsGravityFieldSettings >( gggrx1200, 200 )
#define DEFAULT_MARS_GRAVITY_FIELD_SETTINGS std::make_shared< FromFileSphericalHarmonicsGravityFieldSettings >( jgmro120d )

#include "tudat/simulation/environment_setup/defaultBodies.h"
#include "tudat/interface/spice/spiceInterface.h"
#include "tudat/io/basicInputOutput.h"
#include "tudat/astro/basic_astro/celestialBodyConstants.h"

namespace tudat
{
namespace simulation_setup
{

//! Function to create default settings for a body's atmosphere model.
std::shared_ptr< AtmosphereSettings > getDefaultAtmosphereModelSettings(
        const std::string& bodyName,
        const double initialTime,
        const double finalTime )
{

    std::shared_ptr< AtmosphereSettings > atmosphereSettings;

    // A default atmosphere is only implemented for Earth.
    if( bodyName == "Earth" )
    {
        std::string atmosphereTableFile = paths::getAtmosphereTablesPath( ) + "/USSA1976Until100kmPer100mUntil1000kmPer1000m.dat";
        atmosphereSettings = std::make_shared< TabulatedAtmosphereSettings >( atmosphereTableFile );
    }

    return atmosphereSettings;
}

//! Function to create default settings for a body's radiation source model.
std::shared_ptr<RadiationSourceModelSettings> getDefaultRadiationSourceModelSettings(
        const std::string &bodyName,
        const double initialTime,
        const double finalTime)
{
    std::shared_ptr<RadiationSourceModelSettings> radiationSourceModelSettings;

    // A default radiation source model is only implemented for the Sun.
    if( bodyName == "Sun" )
    {
        radiationSourceModelSettings =
                std::make_shared<IsotropicPointRadiationSourceModelSettings>(
                        std::make_shared<ConstantLuminosityModelSettings>(celestial_body_constants::SUN_LUMINOSITY));
    }

    return radiationSourceModelSettings;
}

//! Function to create default settings for a body's ephemeris.
std::shared_ptr< EphemerisSettings > getDefaultEphemerisSettings(
        const std::string& bodyName,
        const std::string& baseFrameOrientation,
        const std::string& originatingNameBodyName )
{
    std::string bodyNameToUse = ( originatingNameBodyName == "" ) ? bodyName : originatingNameBodyName;
    if( originatingNameBodyName == "Uranus" || originatingNameBodyName == "Neptune" || originatingNameBodyName == "Pluto" )
    {
        bodyNameToUse += "_BARYCENTER";
    }
    // Create settings for an interpolated Spice ephemeris.
    return std::make_shared< DirectSpiceEphemerisSettings >(
                "SSB", baseFrameOrientation, bodyNameToUse );
}

//! Function to create default settings for a body's ephemeris.
std::shared_ptr< EphemerisSettings > getDefaultEphemerisSettings(
        const std::string& bodyName,
        const double initialTime,
        const double finalTime,
        const std::string& baseFrameOrientation,
        const std::string& originatingNameBodyName,
        const double timeStep )
{
    std::string bodyNameToUse = ( originatingNameBodyName == "" ) ? bodyName : originatingNameBodyName;
    if( originatingNameBodyName == "Uranus" || originatingNameBodyName == "Neptune" || originatingNameBodyName == "Pluto" )
    {
        bodyNameToUse += "_BARYCENTER";
    }
    // Create settings for an interpolated Spice ephemeris.
    return std::make_shared< InterpolatedSpiceEphemerisSettings >(
                initialTime, finalTime, timeStep, "SSB", baseFrameOrientation,
                std::make_shared< interpolators::LagrangeInterpolatorSettings >( 6 ), bodyNameToUse );

}

//! Function to create default settings for a body's gravity field model.
std::shared_ptr< GravityFieldSettings > getDefaultGravityFieldSettings(
        const std::string& bodyName,
        const double initialTime,
        const double finalTime )
{
    if( bodyName == "Earth" )
    {
        return DEFAULT_EARTH_GRAVITY_FIELD_SETTINGS;
    }
    else if( bodyName == "Moon" )
    {
        return DEFAULT_MOON_GRAVITY_FIELD_SETTINGS;
    }
    else if( bodyName == "Mars" )
    {
        return DEFAULT_MARS_GRAVITY_FIELD_SETTINGS;
    }
    else if( bodyName == "Venus" )
    {
        return DEFAULT_VENUS_GRAVITY_FIELD_SETTINGS;
    }
    else if( bodyName == "Mercury" )
    {
        return DEFAULT_MERCURY_GRAVITY_FIELD_SETTINGS;
    }
    else if( bodyName == "Jupiter" )
    {
        double jupiterJ2 = 14.696572E-3;
        double jupiterJ3 = -0.042E-6;
        double jupiterJ4 = -586.609E-6;
        double jupiterJ5 = -0.069E-6;
        double jupiterJ6 = 34.198E-6;
        double jupiterJ7 = 0.124E-6;
        double jupiterJ8 = -2.426E-6;

        Eigen::MatrixXd cosineCoefficients = Eigen::MatrixXd::Zero( 21, 21 );
        Eigen::MatrixXd sineCoefficients = Eigen::MatrixXd::Zero( 21, 21 );

        cosineCoefficients( 0, 0 ) = 1.0;
        cosineCoefficients( 2, 0 ) =  -jupiterJ2 / basic_mathematics::calculateLegendreGeodesyNormalizationFactor( 2, 0 );
        cosineCoefficients( 3, 0 ) =  -jupiterJ3 / basic_mathematics::calculateLegendreGeodesyNormalizationFactor( 3, 0 );
        cosineCoefficients( 4, 0 ) =  -jupiterJ4 / basic_mathematics::calculateLegendreGeodesyNormalizationFactor( 4, 0 );
        cosineCoefficients( 5, 0 ) =  -jupiterJ5 / basic_mathematics::calculateLegendreGeodesyNormalizationFactor( 5, 0 );
        cosineCoefficients( 6, 0 ) =  -jupiterJ6 / basic_mathematics::calculateLegendreGeodesyNormalizationFactor( 6, 0 );
        cosineCoefficients( 7, 0 ) =  -jupiterJ7 / basic_mathematics::calculateLegendreGeodesyNormalizationFactor( 7, 0 );
        cosineCoefficients( 8, 0 ) =  -jupiterJ8 / basic_mathematics::calculateLegendreGeodesyNormalizationFactor( 8, 0 );

        return std::make_shared< SphericalHarmonicsGravityFieldSettings >(
                    1.266865341960128E17, 71492.0E3, cosineCoefficients, sineCoefficients, "IAU_Jupiter" );//Mass from jup329.cmt
    }
    else if( bodyName == "Io" )
    {
        Eigen::MatrixXd cosineCoefficients = Eigen::MatrixXd::Zero( 13, 13 );
        Eigen::MatrixXd sineCoefficients = Eigen::MatrixXd::Zero( 13, 13 );

        cosineCoefficients( 0, 0 ) = 1.0;
        cosineCoefficients( 2, 0 ) =  -1845.9E-6 / basic_mathematics::calculateLegendreGeodesyNormalizationFactor( 2, 0 );
        cosineCoefficients( 2, 2 ) =  553.7E-6 / basic_mathematics::calculateLegendreGeodesyNormalizationFactor( 2, 2 );

        return std::make_shared< SphericalHarmonicsGravityFieldSettings >(
                    5.959924010272514E+12, 1821.6E3, cosineCoefficients, sineCoefficients, "IAU_Io" );

    }
    else if( bodyName == "Europa" )
    {
        Eigen::MatrixXd cosineCoefficients = Eigen::MatrixXd::Zero( 13, 13 );
        Eigen::MatrixXd sineCoefficients = Eigen::MatrixXd::Zero( 13, 13 );

        cosineCoefficients( 0, 0 ) = 1.0;
        cosineCoefficients( 2, 0 ) =  -435.5E-6 / basic_mathematics::calculateLegendreGeodesyNormalizationFactor( 2, 0 );
        cosineCoefficients( 2, 2 ) =  131.0E-6 / basic_mathematics::calculateLegendreGeodesyNormalizationFactor( 2, 2 );

        return std::make_shared< SphericalHarmonicsGravityFieldSettings >(
                    3.202739815114734E+12, 1565.0E3, cosineCoefficients, sineCoefficients, "IAU_Europa" );
    }
    else if( bodyName == "Ganymede" )
    {
        Eigen::MatrixXd cosineCoefficients = Eigen::MatrixXd::Zero( 33, 33 );
        Eigen::MatrixXd sineCoefficients = Eigen::MatrixXd::Zero( 33, 33 );

        cosineCoefficients( 0, 0 ) = 1.0;
        cosineCoefficients( 2, 0 ) =  -127.8E-6 / basic_mathematics::calculateLegendreGeodesyNormalizationFactor( 2, 0 );
        cosineCoefficients( 2, 2 ) =  38.3E-6 / basic_mathematics::calculateLegendreGeodesyNormalizationFactor( 2, 2 );

        return std::make_shared< SphericalHarmonicsGravityFieldSettings >(
                    9.887819980080976E+12, 2634.0E3, cosineCoefficients, sineCoefficients, "IAU_Ganymede" );
    }
    else if( bodyName == "Callisto" )
    {
        Eigen::MatrixXd cosineCoefficients = Eigen::MatrixXd::Zero( 13, 13 );
        Eigen::MatrixXd sineCoefficients = Eigen::MatrixXd::Zero( 13, 13 );

        cosineCoefficients( 0, 0 ) = 1.0;
        cosineCoefficients( 2, 0 ) =  -32.7E-6 / basic_mathematics::calculateLegendreGeodesyNormalizationFactor( 2, 0 );
        cosineCoefficients( 2, 2 ) =  10.2E-6 / basic_mathematics::calculateLegendreGeodesyNormalizationFactor( 2, 2 );

        return std::make_shared< SphericalHarmonicsGravityFieldSettings >(
                    7.179304867611079E+12, 2410.3E3, cosineCoefficients, sineCoefficients, "IAU_Callisto" );
    }
    else
    {
        // Create settings for a point mass gravity with data from Spice
        return std::make_shared< GravityFieldSettings >( central_spice );
    }
}


//! Function to create default settings from which to create a single body object.
std::shared_ptr< RotationModelSettings > getDefaultRotationModelSettings(
        const std::string& bodyName,
        const double initialTime,
        const double finalTime,
        const std::string& baseFrameOrientation,
        const std::string& spiceBodyName )
{
    TUDAT_UNUSED_PARAMETER( initialTime );
    TUDAT_UNUSED_PARAMETER( finalTime );

    std::string spiceFrameName = "IAU_" + bodyName;
    if( spiceBodyName != "" )
    {
        spiceFrameName = "IAU_" + spiceBodyName;
    }
    // Create settings for a rotation model taken directly from Spice.
    return std::make_shared< SpiceRotationModelSettings >(
                baseFrameOrientation, "IAU_" + bodyName, spiceFrameName );

}

double marsTimeDependentPhaseAngleCorrectionFunction( const double secondsSinceJ2000 )
{
    double centuriesSinceJ2000 = secondsSinceJ2000 / ( 100.0 * physical_constants::JULIAN_YEAR );
    return ( 142.0 + 1.3 * centuriesSinceJ2000 ) * mathematical_constants::PI / 180.0;
}

// Mars orientation parameter solution from the MRO120D gravity field (A.S. Konopliv et al. 2016)
std::shared_ptr< RotationModelSettings > getHighAccuracyMarsRotationModel(
    const std::string& baseFrameOrientation,
    const std::string& targetFrameOrientation )
{
    std::shared_ptr< RotationModelSettings > rotationModelSettings;

    using namespace tudat::unit_conversions;

    double milliArcSecondToRadian = mathematical_constants::PI / ( 180.0 * 1000.0 * 3600.0 );

    std::map< double, std::pair< double, double > > nutationCorrectionSettings;
    nutationCorrectionSettings[ 0.0 ] = std::make_pair( -1.4 * milliArcSecondToRadian, 0.0 );
    nutationCorrectionSettings[ 1.0 ] = std::make_pair( -0.4 * milliArcSecondToRadian, -632.6 * milliArcSecondToRadian );
    nutationCorrectionSettings[ 2.0 ] = std::make_pair( 0.0, -44.2 * milliArcSecondToRadian );
    nutationCorrectionSettings[ 3.0 ] = std::make_pair( 0.0, -4.0 * milliArcSecondToRadian );

    std::vector< std::map< double, std::pair< double, double > > > meanMotionTimeDependentPhaseNutationCorrections;
    std::map< double, std::pair< double, double > > meanMotionTimeDependentPhaseNutationCorrection;
    meanMotionTimeDependentPhaseNutationCorrection[ 1.0 ] = std::make_pair( -49.1 * milliArcSecondToRadian, -104.5 * milliArcSecondToRadian );
    meanMotionTimeDependentPhaseNutationCorrection[ 2.0 ] = std::make_pair( 515.7 * milliArcSecondToRadian, 1097.0 * milliArcSecondToRadian );
    meanMotionTimeDependentPhaseNutationCorrection[ 3.0 ] = std::make_pair( 112.8 * milliArcSecondToRadian, 240.1 * milliArcSecondToRadian );
    meanMotionTimeDependentPhaseNutationCorrection[ 4.0 ] = std::make_pair( 19.2 * milliArcSecondToRadian, 40.9 * milliArcSecondToRadian );
    meanMotionTimeDependentPhaseNutationCorrection[ 5.0 ] = std::make_pair( 3.0 * milliArcSecondToRadian, 6.5 * milliArcSecondToRadian );
    meanMotionTimeDependentPhaseNutationCorrection[ 6.0 ] = std::make_pair( 0.4 * milliArcSecondToRadian, 1.0 * milliArcSecondToRadian );
    meanMotionTimeDependentPhaseNutationCorrections.push_back( meanMotionTimeDependentPhaseNutationCorrection );

    std::map< double, std::pair< double, double > > rotationRateCorrections;
    rotationRateCorrections[ 1.0 ] = std::make_pair( 481.0 * milliArcSecondToRadian, -155.0 * milliArcSecondToRadian -176 * milliArcSecondToRadian );
    rotationRateCorrections[ 2.0 ] = std::make_pair( -103.0 * milliArcSecondToRadian, -93.0 * milliArcSecondToRadian -8 * milliArcSecondToRadian );
    rotationRateCorrections[ 3.0 ] = std::make_pair( -35.0 * milliArcSecondToRadian, -3.0 * milliArcSecondToRadian -1 * milliArcSecondToRadian );
    rotationRateCorrections[ 4.0 ] = std::make_pair( -10.0 * milliArcSecondToRadian, -8.0 * milliArcSecondToRadian );

    std::map< double, std::pair< double, double > > xPolarMotionCoefficients;
    xPolarMotionCoefficients[ 1.0 ] =  std::make_pair( 2.8 * milliArcSecondToRadian * std::sin( convertDegreesToRadians( 46.5 ) ) ,
                                                       2.8 * milliArcSecondToRadian * std::cos( convertDegreesToRadians( 46.5 ) ) );
    xPolarMotionCoefficients[ 2.0 ] =  std::make_pair( 8.9 * milliArcSecondToRadian * std::sin( convertDegreesToRadians( -150.1 ) ) ,
                                                       8.9 * milliArcSecondToRadian * std::cos( convertDegreesToRadians( -150.1 ) ) );
    xPolarMotionCoefficients[ 3.0 ] =  std::make_pair( 0.0 , 0.0 );
    xPolarMotionCoefficients[ 4.0 ] =  std::make_pair( 0.0 , 0.0 );
    xPolarMotionCoefficients[ 3.34 ] =  std::make_pair( 0.0 , 50.0 * milliArcSecondToRadian ); //Mars’s Chandler wobble T=205 dd

    std::map< double, std::pair< double, double > > yPolarMotionCoefficients;
    yPolarMotionCoefficients[ 1.0 ] =  std::make_pair( 11.7 * milliArcSecondToRadian * std::sin( convertDegreesToRadians( 118.7 ) ) ,
                                                       11.7 * milliArcSecondToRadian * std::cos( convertDegreesToRadians( 118.7 ) ) );
    yPolarMotionCoefficients[ 2.0 ] =  std::make_pair( 3.9 * milliArcSecondToRadian * std::sin( convertDegreesToRadians( 172.5 ) ) ,
                                                       3.9 * milliArcSecondToRadian * std::cos( convertDegreesToRadians( 118.7 ) ) );
    yPolarMotionCoefficients[ 3.0 ] =  std::make_pair( 0.0 , 0.0 );
    yPolarMotionCoefficients[ 4.0 ] =  std::make_pair( 0.0 , 0.0 );
    yPolarMotionCoefficients[ 3.34 ] =  std::make_pair( 0.0 , 50.0 * milliArcSecondToRadian ); //Mars's Chandler wobble T=205 dd

    std::vector< std::function< double( const double ) > > timeDependentPhaseCorrectionFunctions;
    timeDependentPhaseCorrectionFunctions.push_back(
                std::bind( &tudat::simulation_setup::marsTimeDependentPhaseAngleCorrectionFunction, std::placeholders::_1 ) );

    rotationModelSettings = std::make_shared< PlanetaryRotationModelSettings >(
                convertDegreesToRadians( 3.37919183 ),
                convertDegreesToRadians( 24.67682669 ),
                convertDegreesToRadians( 81.9683988 ),
                ( -7608.3 * milliArcSecondToRadian ) / physical_constants::JULIAN_YEAR,
                convertDegreesToRadians( 25.1893823 ),
                ( -2.0 * milliArcSecondToRadian  ) / physical_constants::JULIAN_YEAR,
                convertDegreesToRadians( 133.386277 ),
                convertDegreesToRadians( 350.891985307 ) / physical_constants::JULIAN_DAY,
                0.07,
                convertDegreesToRadians( -1.5 ) / physical_constants::JULIAN_DAY,
                baseFrameOrientation, targetFrameOrientation, "Sun",
                nutationCorrectionSettings,
                meanMotionTimeDependentPhaseNutationCorrections, timeDependentPhaseCorrectionFunctions, rotationRateCorrections,
                xPolarMotionCoefficients, yPolarMotionCoefficients );

    return rotationModelSettings;
}

//! Function to create default settings for a body's shape model.
std::shared_ptr< BodyShapeSettings > getDefaultBodyShapeSettings(
        const std::string& bodyName,
        const double initialTime,
        const double finalTime )
{
    TUDAT_UNUSED_PARAMETER( initialTime );
    TUDAT_UNUSED_PARAMETER( finalTime );

    return std::make_shared< SphericalBodyShapeSettings >(
                spice_interface::getAverageRadius( bodyName ) );
}

//! Function to create default settings for a body's rotation model.
std::shared_ptr< BodySettings > getDefaultSingleBodySettings(
        const std::string& bodyName,
        const double initialTime,
        const double finalTime,
        const std::string& baseFrameOrientation,
        const double timeStep )
{
    return  getDefaultSingleAlternateNameBodySettings(
        bodyName, bodyName, initialTime, finalTime, baseFrameOrientation, timeStep );
}

std::shared_ptr< BodySettings > getDefaultSingleAlternateNameBodySettings(
    const std::string& bodyName,
    const std::string& originatingName,
    const double initialTime,
    const double finalTime,
    const std::string& baseFrameOrientation,
    const double timeStep )
{
    std::shared_ptr< BodySettings > singleBodySettings = std::make_shared< BodySettings >( );

    // Get default settings for each of the environment models in the body.
    singleBodySettings->atmosphereSettings = getDefaultAtmosphereModelSettings(
<<<<<<< HEAD
                bodyName, initialTime, finalTime );
    singleBodySettings->radiationSourceModelSettings = getDefaultRadiationSourceModelSettings(
                bodyName, initialTime, finalTime );
=======
        originatingName, initialTime, finalTime );
>>>>>>> 709bb52b
    singleBodySettings->rotationModelSettings = getDefaultRotationModelSettings(
        bodyName, initialTime, finalTime, baseFrameOrientation, originatingName );

    if( !( std::isnan( initialTime ) == std::isnan( finalTime ) ) )
    {
        throw std::runtime_error( "Error when getting default body settings, some but not all input times are NaN" );
    }
    else if( std::isnan( initialTime ) )
    {
        singleBodySettings->ephemerisSettings = getDefaultEphemerisSettings(
            originatingName, baseFrameOrientation, originatingName );
    }
    else
    {
        if( std::isnan( timeStep ) )
        {
            throw std::runtime_error( "Error when getting default body settings, time step is NaN" );
        }

        singleBodySettings->ephemerisSettings = getDefaultEphemerisSettings(
        originatingName, initialTime, finalTime, baseFrameOrientation, originatingName, timeStep );
    }

    singleBodySettings->gravityFieldSettings = getDefaultGravityFieldSettings(
        originatingName, initialTime, finalTime );
    if( std::dynamic_pointer_cast< SphericalHarmonicsGravityFieldSettings >( singleBodySettings->gravityFieldSettings ) != nullptr )
    {
        std::dynamic_pointer_cast< SphericalHarmonicsGravityFieldSettings >( singleBodySettings->gravityFieldSettings )->resetAssociatedReferenceFrame(
            singleBodySettings->rotationModelSettings->getTargetFrame( ) );
    }
    singleBodySettings->shapeModelSettings = getDefaultBodyShapeSettings(
        originatingName, initialTime, finalTime );

    return singleBodySettings;
}

std::shared_ptr< BodySettings > getDefaultSingleBodySettings(
        const std::string& bodyName,
        const std::string& baseFrameOrientation )
{
    return getDefaultSingleBodySettings(
                bodyName, TUDAT_NAN, TUDAT_NAN, baseFrameOrientation );
}

std::shared_ptr< BodySettings > getDefaultSingleAlternateNameBodySettings(
    const std::string& bodyName,
    const std::string& originatingName,
    const std::string& baseFrameOrientation )
{
    return getDefaultSingleAlternateNameBodySettings(
        bodyName, originatingName, TUDAT_NAN, TUDAT_NAN, baseFrameOrientation );
}

//! Function to create default settings from which to create a set of body objects.
BodyListSettings getDefaultBodySettings(
        const std::vector< std::string >& bodies,
        const double initialTime,
        const double finalTime,
        const std::string baseFrameOrigin,
        const std::string baseFrameOrientation,
        const double timeStep )
{
    std::map< std::string, std::shared_ptr< BodySettings > > settingsMap;

    // Iterative over all bodies and get default settings.
    for( unsigned int i = 0; i < bodies.size( ); i++ )
    {
        settingsMap[ bodies.at( i ) ] = getDefaultSingleBodySettings(
                    bodies.at( i ), initialTime - 10.0 * timeStep, finalTime + 10.0 * timeStep, baseFrameOrientation, timeStep);

    }
    return BodyListSettings( settingsMap, baseFrameOrigin, baseFrameOrientation );
}

//! Function to create default settings from which to create a set of body objects, without stringent limitations on
//! time-interval of validity of environment.
BodyListSettings getDefaultBodySettings(
        const std::vector< std::string >& bodies,
        const std::string baseFrameOrigin,
        const std::string baseFrameOrientation )
{
    std::map< std::string, std::shared_ptr< BodySettings > > settingsMap;

    // Iterative over all bodies and get default settings.
    for( unsigned int i = 0; i < bodies.size( ); i++ )
    {
        settingsMap[ bodies.at( i ) ] = getDefaultSingleBodySettings(
                    bodies.at( i ), TUDAT_NAN, TUDAT_NAN, baseFrameOrientation );

    }
    return BodyListSettings( settingsMap, baseFrameOrigin, baseFrameOrientation );
}

std::vector< std::shared_ptr< GroundStationSettings > > getDsnStationSettings( )
{
    std::map< std::string, Eigen::Vector3d > dsnStationPositions = {
        { "DSS-13", ( Eigen::Vector3d( )<< -2351112.659, -4655530.636, +3660912.728 ).finished( ) },
        { "DSS-14", ( Eigen::Vector3d( )<< -2353621.420, -4641341.472, +3677052.318 ).finished( ) },
        { "DSS-15", ( Eigen::Vector3d( )<< -2353538.958, -4641649.429, +3676669.984 ).finished( ) },
        { "DSS-24", ( Eigen::Vector3d( )<< -2354906.711, -4646840.095, +3669242.325 ).finished( ) },
        { "DSS-25", ( Eigen::Vector3d( )<< -2355022.014, -4646953.204, +3669040.567 ).finished( ) },
        { "DSS-26", ( Eigen::Vector3d( )<< -2354890.797, -4647166.328, +3668871.755 ).finished( ) },
        { "DSS-34", ( Eigen::Vector3d( )<< -4461147.093, +2682439.239, -3674393.133 ).finished( ) },
        { "DSS-35", ( Eigen::Vector3d( )<< -4461273.090, +2682568.925, -3674152.093 ).finished( ) },
        { "DSS-36", ( Eigen::Vector3d( )<< -4461168.415, +2682814.657, -3674083.901 ).finished( ) },
        { "DSS-43", ( Eigen::Vector3d( )<< -4460894.917, +2682361.507, -3674748.152 ).finished( ) },
        { "DSS-45", ( Eigen::Vector3d( )<< -4460935.578, +2682765.661, -3674380.982 ).finished( ) },
        { "DSS-54", ( Eigen::Vector3d( )<< +4849434.488, -360723.8999, +4114618.835 ).finished( ) },
        { "DSS-55", ( Eigen::Vector3d( )<< +4849525.256, -360606.0932, +4114495.084 ).finished( ) },
        { "DSS-63", ( Eigen::Vector3d( )<< +4849092.518, -360180.3480, +4115109.251 ).finished( ) },
        { "DSS-65", ( Eigen::Vector3d( )<< +4849339.634, -360427.6630, +4114750.733 ).finished( ) } };

    std::shared_ptr< GroundStationMotionSettings > goldstoneStationMotion =
            std::make_shared< LinearGroundStationMotionSettings >(
                ( Eigen::Vector3d( )<< -0.0180, 0.0065, -0.0038 ).finished( ) / physical_constants::JULIAN_YEAR,
                3.0 * physical_constants::JULIAN_YEAR );
    std::shared_ptr< GroundStationMotionSettings > canberraStationMotion =
            std::make_shared< LinearGroundStationMotionSettings >(
                ( Eigen::Vector3d( )<< -0.0335, -0.0041, 0.0392 ).finished( ) / physical_constants::JULIAN_YEAR,
                3.0 * physical_constants::JULIAN_YEAR );
    std::shared_ptr< GroundStationMotionSettings > madridStationMotion =
            std::make_shared< LinearGroundStationMotionSettings >(
                ( Eigen::Vector3d( )<< -0.0100, -0.0242, 0.0156  ).finished( ) / physical_constants::JULIAN_YEAR,
                3.0 * physical_constants::JULIAN_YEAR );
    std::vector< std::shared_ptr< GroundStationSettings > > stationSettingsList;

    for( auto it : dsnStationPositions )
    {
        std::shared_ptr< GroundStationSettings > stationSettings  =
                std::make_shared< GroundStationSettings >( it.first, it.second );
        if( it.first[ 4 ] == '1' || it.first[ 4 ] == '2' )
        {
            stationSettings->addStationMotionSettings( goldstoneStationMotion );
        }
        else if( it.first[ 4 ] == '3' || it.first[ 4 ] == '4' )
        {
            stationSettings->addStationMotionSettings( canberraStationMotion );
        }
        else if( it.first[ 4 ] == '5' || it.first[ 4 ] == '6' )
        {
            stationSettings->addStationMotionSettings( madridStationMotion );
        }
        stationSettingsList.push_back( stationSettings );
    }

    return stationSettingsList;
}


} // namespace simulation_setup

} // namespace tudat<|MERGE_RESOLUTION|>--- conflicted
+++ resolved
@@ -346,13 +346,9 @@
 
     // Get default settings for each of the environment models in the body.
     singleBodySettings->atmosphereSettings = getDefaultAtmosphereModelSettings(
-<<<<<<< HEAD
-                bodyName, initialTime, finalTime );
+        originatingName, initialTime, finalTime );
     singleBodySettings->radiationSourceModelSettings = getDefaultRadiationSourceModelSettings(
                 bodyName, initialTime, finalTime );
-=======
-        originatingName, initialTime, finalTime );
->>>>>>> 709bb52b
     singleBodySettings->rotationModelSettings = getDefaultRotationModelSettings(
         bodyName, initialTime, finalTime, baseFrameOrientation, originatingName );
 
