/*    Copyright (c) 2010-2019, Delft University of Technology
 *    All rigths reserved
 *
 *    This file is part of the Tudat. Redistribution and use in source and
 *    binary forms, with or without modification, are permitted exclusively
 *    under the terms of the Modified BSD license. You should have received
 *    a copy of the license with this file. If not, please or visit:
 *    http://tudat.tudelft.nl/LICENSE.
 */

#include <boost/lambda/lambda.hpp>

#include "tudat/interface/spice/spiceEphemeris.h"
#include "tudat/astro/ephemerides/customEphemeris.h"
#include "tudat/astro/ephemerides/keplerEphemeris.h"
#include "tudat/astro/ephemerides/multiArcEphemeris.h"
#include "tudat/astro/ephemerides/tabulatedEphemeris.h"
#include "tudat/astro/ephemerides/approximatePlanetPositions.h"
#include "tudat/astro/ephemerides/approximatePlanetPositionsCircularCoplanar.h"
#include "tudat/astro/ephemerides/constantEphemeris.h"
#include "tudat/math/interpolators/lagrangeInterpolator.h"
#include "tudat/simulation/environment_setup/createEphemeris.h"

namespace tudat
{

namespace simulation_setup
{

using namespace ephemerides;

//! Function to create an ephemeris model.
std::shared_ptr< ephemerides::Ephemeris > createBodyEphemeris(
        const std::shared_ptr< EphemerisSettings > ephemerisSettings,
        const std::string& bodyName )
{
    // Declare return object.
    std::shared_ptr< ephemerides::Ephemeris > ephemeris;

    if( ephemerisSettings->getMakeMultiArcEphemeris( ) )
    {
        std::map< double, std::shared_ptr< Ephemeris > > singleArcEphemerides;
        ephemerisSettings->resetMakeMultiArcEphemeris( false );

        singleArcEphemerides[ -std::numeric_limits< double >::lowest( ) ] = createBodyEphemeris(
                    ephemerisSettings, bodyName );

        ephemeris = std::make_shared< MultiArcEphemeris >(
                    singleArcEphemerides, ephemerisSettings->getFrameOrigin( ), ephemerisSettings->getFrameOrientation( ) );
    }
    else
    {

        // Check which type of ephemeris model is to be created.
        switch( ephemerisSettings->getEphemerisType( ) )
        {
        case direct_spice_ephemeris:
        {
            // Check consistency of type and class.
            std::shared_ptr< DirectSpiceEphemerisSettings > directEphemerisSettings =
                    std::dynamic_pointer_cast< DirectSpiceEphemerisSettings >( ephemerisSettings );
            if( directEphemerisSettings == nullptr )
            {
                throw std::runtime_error(
                            "Error, expected direct spice ephemeris settings for body " + bodyName );
            }
            else
            {
                std::string inputName = ( directEphemerisSettings->getBodyNameOverride( ) == "" ) ?
                            bodyName : directEphemerisSettings->getBodyNameOverride( );

                // Create corresponding ephemeris object.
                ephemeris = std::make_shared< SpiceEphemeris >(
                            inputName,
                            directEphemerisSettings->getFrameOrigin( ),
                            directEphemerisSettings->getCorrectForStellarAberration( ),
                            directEphemerisSettings->getCorrectForLightTimeAberration( ),
                            directEphemerisSettings->getConvergeLighTimeAberration( ),
                            directEphemerisSettings->getFrameOrientation( ) );
            }
            break;
        }
        case interpolated_spice:
        {
            // Check consistency of type and class.
            std::shared_ptr< InterpolatedSpiceEphemerisSettings > interpolatedEphemerisSettings =
                    std::dynamic_pointer_cast< InterpolatedSpiceEphemerisSettings >(
                        ephemerisSettings );
            if( interpolatedEphemerisSettings == nullptr )
            {
                throw std::runtime_error(
                            "Error, expected tabulated spice ephemeris settings for body " + bodyName );
            }
            else
            {
                // Since only the barycenters of planetary systems are included in the standard DE
                // ephemerides, append 'Barycenter' to body name.
                std::string inputName = ( interpolatedEphemerisSettings->getBodyNameOverride( ) == "" ) ?
                            bodyName : interpolatedEphemerisSettings->getBodyNameOverride( );
                // Create corresponding ephemeris object.
                if( !interpolatedEphemerisSettings->getUseLongDoubleStates( ) )
                {
                    ephemeris = createTabulatedEphemerisFromSpice< double, double >(
                                inputName,
                                interpolatedEphemerisSettings->getInitialTime( ),
                                interpolatedEphemerisSettings->getFinalTime( ),
                                interpolatedEphemerisSettings->getTimeStep( ),
                                interpolatedEphemerisSettings->getFrameOrigin( ),
                                interpolatedEphemerisSettings->getFrameOrientation( ),
                                interpolatedEphemerisSettings->getInterpolatorSettings( ) );
                }
                else
                {
#if( TUDAT_BUILD_WITH_EXTENDED_PRECISION_PROPAGATION_TOOLS )

                    ephemeris = createTabulatedEphemerisFromSpice< long double, double >(
                                inputName,
                                static_cast< long double >( interpolatedEphemerisSettings->getInitialTime( ) ),
                                static_cast< long double >( interpolatedEphemerisSettings->getFinalTime( ) ),
                                static_cast< long double >( interpolatedEphemerisSettings->getTimeStep( ) ),
                                interpolatedEphemerisSettings->getFrameOrigin( ),
                                interpolatedEphemerisSettings->getFrameOrientation( ),
                                interpolatedEphemerisSettings->getInterpolatorSettings( ) );
#else
                    throw std::runtime_error( "Error, long double compilation is turned off; requested long double tabulated ephemeris" );
#endif
                }
            }
            break;
        }
        case tabulated_ephemeris:
        {
            // Check consistency of type and class.
            std::shared_ptr< TabulatedEphemerisSettings > tabulatedEphemerisSettings =
                    std::dynamic_pointer_cast< TabulatedEphemerisSettings >( ephemerisSettings );
            if( tabulatedEphemerisSettings == nullptr )
            {
                throw std::runtime_error(
                            "Error, expected tabulated ephemeris settings for body " + bodyName );
            }
            else
            {
                // Create corresponding ephemeris object.
                if( !tabulatedEphemerisSettings->getUseLongDoubleStates( ) )
                {
                    if( tabulatedEphemerisSettings->getBodyStateHistory( ).size( ) != 0 )
                    {
                        ephemeris = std::make_shared< TabulatedCartesianEphemeris< > >(
                                    std::make_shared<
                                    interpolators::LagrangeInterpolator< double, Eigen::Vector6d > >
                                    ( tabulatedEphemerisSettings->getBodyStateHistory( ), 6,
                                      interpolators::huntingAlgorithm,
                                      interpolators::lagrange_cubic_spline_boundary_interpolation ),
                                    tabulatedEphemerisSettings->getFrameOrigin( ),
                                    tabulatedEphemerisSettings->getFrameOrientation( ) );
                    }
                    else
                    {
                        ephemeris = std::make_shared< TabulatedCartesianEphemeris< > >(
                                    std::shared_ptr< interpolators::OneDimensionalInterpolator< double, Eigen::Vector6d > >( ),
                                      tabulatedEphemerisSettings->getFrameOrigin( ),
                                      tabulatedEphemerisSettings->getFrameOrientation( ) );
                    }
                }
                else
                {
#if( TUDAT_BUILD_WITH_EXTENDED_PRECISION_PROPAGATION_TOOLS )

                    // Cast input history to required type.
                    if( tabulatedEphemerisSettings->getBodyStateHistory( ).size( ) != 0 )
                    {
                        std::map< double, Eigen::Vector6d > originalStateHistory =
                                tabulatedEphemerisSettings->getBodyStateHistory( );
                        std::map< double, Eigen::Matrix< long double, 6, 1 > > longStateHistory;

                        for( std::map< double, Eigen::Vector6d >::const_iterator stateIterator =
                             originalStateHistory.begin( ); stateIterator != originalStateHistory.end( ); stateIterator++ )
                        {
                            longStateHistory[ stateIterator->first ] = stateIterator->second.cast< long double >( );
                            ephemeris =
                                    std::make_shared< TabulatedCartesianEphemeris< long double, double > >(
                                        std::make_shared< interpolators::LagrangeInterpolator<
                                        double, Eigen::Matrix< long double, 6, 1 > > >
                                        ( longStateHistory, 6,
                                          interpolators::huntingAlgorithm,
                                          interpolators::lagrange_cubic_spline_boundary_interpolation ),
                                        tabulatedEphemerisSettings->getFrameOrigin( ),
                                        tabulatedEphemerisSettings->getFrameOrientation( ) );
                        }
                    }
                    else
                    {
                        ephemeris = std::make_shared< TabulatedCartesianEphemeris< long double, double > >(
                                    std::shared_ptr< interpolators::OneDimensionalInterpolator<
                                    double, Eigen::Matrix< long double, 6, 1 > > >( ),
                                      tabulatedEphemerisSettings->getFrameOrigin( ),
                                      tabulatedEphemerisSettings->getFrameOrientation( ) );
                    }
#else
                    throw std::runtime_error( "Error, long double compilation is turned off; requested long double tabulated ephemeris" );
#endif
                }
            }
            break;
        }
        case constant_ephemeris:
        {
            // Check consistency of type and class.
            std::shared_ptr< ConstantEphemerisSettings > constantEphemerisSettings =
                    std::dynamic_pointer_cast< ConstantEphemerisSettings >( ephemerisSettings );
            if( constantEphemerisSettings == nullptr )
            {
                throw std::runtime_error( "Error, expected constant ephemeris settings for " + bodyName );
            }
            else
            {
                // Create ephemeris
                ephemeris = std::make_shared< ConstantEphemeris >(
                            [ = ]( ){ return constantEphemerisSettings->getConstantState( ); },
                            constantEphemerisSettings->getFrameOrigin( ),
                            constantEphemerisSettings->getFrameOrientation( ) );
            }
            break;
        }
        case custom_ephemeris:
        {
            // Check consistency of type and class.
            std::shared_ptr< CustomEphemerisSettings > customEphemerisSettings =
                    std::dynamic_pointer_cast< CustomEphemerisSettings >( ephemerisSettings );
            if( customEphemerisSettings == nullptr )
            {
                throw std::runtime_error( "Error, expected custom ephemeris settings for " + bodyName );
            }
            else
            {
                // Create ephemeris
                ephemeris = std::make_shared< CustomEphemeris >(
                            customEphemerisSettings->getCustomStateFunction( ),
                            customEphemerisSettings->getFrameOrigin( ),
                            customEphemerisSettings->getFrameOrientation( ) );
            }
            break;
        }

        case kepler_ephemeris:
        {
            // Check consistency of type and class.
            std::shared_ptr< KeplerEphemerisSettings > keplerEphemerisSettings =
                    std::dynamic_pointer_cast< KeplerEphemerisSettings >( ephemerisSettings );
            if( keplerEphemerisSettings == nullptr )
            {
                throw std::runtime_error( "Error, expected Kepler ephemeris settings for " + bodyName );
            }
            else
            {
                // Create ephemeris
                ephemeris = std::make_shared< KeplerEphemeris >(
                            keplerEphemerisSettings->getInitialStateInKeplerianElements( ),
                            keplerEphemerisSettings->getEpochOfInitialState( ),
                            keplerEphemerisSettings->getCentralBodyGravitationalParameter( ),
                            keplerEphemerisSettings->getFrameOrigin( ),
                            keplerEphemerisSettings->getFrameOrientation( ),
                            keplerEphemerisSettings->getRootFinderAbsoluteTolerance( ),
                            keplerEphemerisSettings->getRootFinderMaximumNumberOfIterations( ) );
            }
            break;
        }
        case approximate_planet_positions:
        {
            // Check consistency of type and class.
            std::shared_ptr< ApproximateJplEphemerisSettings > approximateEphemerisSettings =
                    std::dynamic_pointer_cast< ApproximateJplEphemerisSettings >(
                        ephemerisSettings );
            if( approximateEphemerisSettings == nullptr )
            {
                throw std::runtime_error(
                            "Error, expected approximate ephemeris settings for body " + bodyName );
            }
            else
            {
<<<<<<< HEAD
                ephemerides::ApproximatePlanetPositionsBase::BodiesWithEphemerisData bodyToUse;
                if( approximateEphemerisSettings->getBodyIdentifier( ) ==
                        ephemerides::ApproximatePlanetPositionsBase::BodiesWithEphemerisData::undefined )
                {
                    try
                    {
                        bodyToUse = ephemerides::ApproximatePlanetPositionsBase::getBodiesWithEphemerisDataId( bodyName );
                    }
                    catch( std::runtime_error const& )

                    {
                        throw std::runtime_error( "Error, approximate ephemeris not available for body: " + bodyName + " when creating ephemeris." );
                    }
                }
                else
                {
                    bodyToUse = approximateEphemerisSettings->getBodyIdentifier( );
                }
=======
>>>>>>> 43cd2f85
                // Create corresponding ephemeris object.
                if( approximateEphemerisSettings->getUseCircularCoplanarApproximation( ) )
                {
                    ephemeris = std::make_shared< ApproximateJplCircularCoplanarEphemeris >(
                                approximateEphemerisSettings->getBodyName( ) );
                }
                else
                {
                    ephemeris = std::make_shared< ApproximateJplEphemeris >(
                                approximateEphemerisSettings->getBodyName( ) );
                }
            }
            break;
        }
		case direct_tle_ephemeris:
		{
			// Check consistency of type and class.
			std::shared_ptr< DirectTleEphemerisSettings > directTleEphemerisSettings =
					std::dynamic_pointer_cast< DirectTleEphemerisSettings >( ephemerisSettings );
			if( directTleEphemerisSettings == nullptr )
			{
				throw std::runtime_error(
						"Error, expected direct TLE ephemeris settings for body " + bodyName );
			}
			// Check if the Earth is present in the simulation
			else
			{
				//std::string inputName = bodyName;

				// Check period of the satellite for correct SDP setting


				// Create corresponding ephemeris object.
				ephemeris = std::make_shared< TleEphemeris >(
						directTleEphemerisSettings->getFrameOrigin(),
						directTleEphemerisSettings->getFrameOrientation(),
						directTleEphemerisSettings->getTle()
						);
			}
			break;
		}
		case interpolated_tle_ephemeris:
		{
			// Check consistency of type and class.
			std::shared_ptr< InterpolatedTleEphemerisSettings > interpolatedTleEphemerisSettings =
					std::dynamic_pointer_cast< InterpolatedTleEphemerisSettings >(
							ephemerisSettings );
			if( interpolatedTleEphemerisSettings == nullptr )
			{
				throw std::runtime_error(
						"Error, expected interpolated TLE ephemeris settings for body " + bodyName );
			}
			else
			{

				ephemeris = createTabulatedEphemerisFromTLE< double, double >(
						bodyName,
						interpolatedTleEphemerisSettings->getInitialTime( ),
						interpolatedTleEphemerisSettings->getFinalTime( ),
						interpolatedTleEphemerisSettings->getTimeStep( ),
						interpolatedTleEphemerisSettings->getFrameOrigin( ),
						interpolatedTleEphemerisSettings->getFrameOrientation( ),
						interpolatedTleEphemerisSettings->getTle( ),
						interpolatedTleEphemerisSettings->getInterpolatorSettings( )
						);
			}
			break;
		}
        case scaled_ephemeris:
        {
            // Check consistency of type and class.
            std::shared_ptr< ScaledEphemerisSettings > scaledEphemeriSettings =
                    std::dynamic_pointer_cast< ScaledEphemerisSettings >(
                        ephemerisSettings );
            if( scaledEphemeriSettings == nullptr )
            {
                throw std::runtime_error(
                            "Error, expected scaled ephemeris settings for body " + bodyName );
            }
            else
            {
                std::shared_ptr< Ephemeris > baseEphemeris = createBodyEphemeris(
                            scaledEphemeriSettings->getBaseSettings( ), bodyName );
                ephemeris = std::make_shared< ScaledEphemeris >(
                            baseEphemeris, scaledEphemeriSettings->getScaling( ), scaledEphemeriSettings->getIsScalingAbsolute( ) );
            }
            break;
        }
        default:
        {
            throw std::runtime_error(
                        "Error, did not recognize ephemeris model settings type " +
                        std::to_string( ephemerisSettings->getEphemerisType( ) ) );
        }
        }
    }
    return ephemeris;

}

//! Function that retrieves the time interval at which an ephemeris can be safely interrogated
std::pair< double, double > getSafeInterpolationInterval( const std::shared_ptr< ephemerides::Ephemeris > ephemerisModel )
{
    // Make default output pair
    std::pair< double, double > safeInterval = std::make_pair(
                std::numeric_limits< double >::lowest( ),  std::numeric_limits< double >::max( ) );

    // Check if model is tabulated, and retrieve safe interval from model
    if( isTabulatedEphemeris( ephemerisModel ) )
    {
        safeInterval = getTabulatedEphemerisSafeInterval( ephemerisModel );
    }
    // Check if model is multi-arc, and retrieve safe intervals from first and last arc.
    else if( std::dynamic_pointer_cast< ephemerides::MultiArcEphemeris >( ephemerisModel ) != nullptr )
    {
        std::shared_ptr< ephemerides::MultiArcEphemeris > multiArcEphemerisModel  =
                std::dynamic_pointer_cast< ephemerides::MultiArcEphemeris >( ephemerisModel );
        safeInterval.first = getSafeInterpolationInterval( multiArcEphemerisModel->getSingleArcEphemerides( ).at( 0 ) ).first;
        safeInterval.second = getSafeInterpolationInterval(
                    multiArcEphemerisModel->getSingleArcEphemerides( ).at(
                        multiArcEphemerisModel->getSingleArcEphemerides( ).size( ) - 1 ) ).second;
    }
    return safeInterval;
}


} // namespace simulation_setup

} // namespace tudat<|MERGE_RESOLUTION|>--- conflicted
+++ resolved
@@ -278,27 +278,27 @@
             }
             else
             {
-<<<<<<< HEAD
-                ephemerides::ApproximatePlanetPositionsBase::BodiesWithEphemerisData bodyToUse;
-                if( approximateEphemerisSettings->getBodyIdentifier( ) ==
-                        ephemerides::ApproximatePlanetPositionsBase::BodiesWithEphemerisData::undefined )
-                {
-                    try
-                    {
-                        bodyToUse = ephemerides::ApproximatePlanetPositionsBase::getBodiesWithEphemerisDataId( bodyName );
-                    }
-                    catch( std::runtime_error const& )
-
-                    {
-                        throw std::runtime_error( "Error, approximate ephemeris not available for body: " + bodyName + " when creating ephemeris." );
-                    }
-                }
-                else
-                {
-                    bodyToUse = approximateEphemerisSettings->getBodyIdentifier( );
-                }
-=======
->>>>>>> 43cd2f85
+//<<<<<<< HEAD
+//                ephemerides::ApproximatePlanetPositionsBase::BodiesWithEphemerisData bodyToUse;
+//                if( approximateEphemerisSettings->getBodyIdentifier( ) ==
+//                        ephemerides::ApproximatePlanetPositionsBase::BodiesWithEphemerisData::undefined )
+//                {
+//                    try
+//                    {
+//                        bodyToUse = ephemerides::ApproximatePlanetPositionsBase::getBodiesWithEphemerisDataId( bodyName );
+//                    }
+//                    catch( std::runtime_error const& )
+
+//                    {
+//                        throw std::runtime_error( "Error, approximate ephemeris not available for body: " + bodyName + " when creating ephemeris." );
+//                    }
+//                }
+//                else
+//                {
+//                    bodyToUse = approximateEphemerisSettings->getBodyIdentifier( );
+//                }
+//=======
+//>>>>>>> origin/feature/mga_estimation_refactor_merge
                 // Create corresponding ephemeris object.
                 if( approximateEphemerisSettings->getUseCircularCoplanarApproximation( ) )
                 {
