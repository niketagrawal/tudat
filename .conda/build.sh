
#!/usr/bin/env bash

# Core deps.
sudo apt-get install build-essential cmake

mkdir build

cd build

if [[ "$(uname)" == "Darwin" ]]; then
    export ENABLE_TESTS=no
else
    LDFLAGS="-lrt ${LDFLAGS}"
    export ENABLE_TESTS=yes
fi

cmake \
    -DCMAKE_CXX_STANDARD=17 \
    -DCMAKE_BUILD_TYPE=Release \
    -DCMAKE_INSTALL_PREFIX=$PREFIX \
    -DCMAKE_PREFIX_PATH=$PREFIX \
    -DPREFIX=$PREFIX \
    -DTUDAT_CONDA_BUILD=on \
    -DTUDAT_BUILD_TUDAT_TUTORIALS=off \
    -DTUDAT_BUILD_WITH_SOFA_INTERFACE=on \
    -DTUDAT_BUILD_WITH_SPICE_INTERFACE=on \
    ..

make  # -j2: Kills the remote build server.

#ctest

# Log CircleCI results in JUnit in ~/tmp/test-reports
#if [ -z "$CIRCLECI"  ]; then
<<<<<<< HEAD
#  mkdir -p "$HOME/tmp/test-reports"
=======
 # mkdir -p "$HOME/tmp/test-reports"
>>>>>>> facb1246
#  touch "$HOME/tmp/test-reports/test.log"
#  for filepath in ./tests/test_*; do
#    filename="$(basename -- $filepath)"
#    $filepath --log_format=JUNIT --log_level=all --log_sink="$HOME/tmp/test-reports/${filename}.xml" >> "$HOME/tmp/test-reports/test.log"
#  done
#fi

#ctest   #-T Test
#
## Extract test.xml results to $HOME/tmp/test-reports
#mkdir -p $HOME/tmp/test-reports
#find ./Testing -name \*.xml -exec cp {} $HOME/tmp/test-reports/test.xml \;

make install<|MERGE_RESOLUTION|>--- conflicted
+++ resolved
@@ -1,4 +1,3 @@
-
 #!/usr/bin/env bash
 
 # Core deps.
@@ -33,11 +32,7 @@
 
 # Log CircleCI results in JUnit in ~/tmp/test-reports
 #if [ -z "$CIRCLECI"  ]; then
-<<<<<<< HEAD
-#  mkdir -p "$HOME/tmp/test-reports"
-=======
  # mkdir -p "$HOME/tmp/test-reports"
->>>>>>> facb1246
 #  touch "$HOME/tmp/test-reports/test.log"
 #  for filepath in ./tests/test_*; do
 #    filename="$(basename -- $filepath)"
