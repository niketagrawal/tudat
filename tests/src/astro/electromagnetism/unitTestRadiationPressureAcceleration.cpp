/*    Copyright (c) 2010-2022, Delft University of Technology
 *    All rigths reserved
 *
 *    This file is part of the Tudat. Redistribution and use in source and
 *    binary forms, with or without modification, are permitted exclusively
 *    under the terms of the Modified BSD license. You should have received
 *    a copy of the license with this file. If not, please or visit:
 *    http://tudat.tudelft.nl/LICENSE.
 *
 *    References
 *      Noomen, R. AE2230-I Flight and Orbital Mechanics Lecture Notes, Ch. Perturbations (2),
 *             Delft University of Technology, 2022.
 *      Knocke, Philip et al. "Earth radiation pressure effects on satellites."
 *          Astrodynamics Conference. American Institute of Aeronautics and Astronautics, 1988.
 */

#define BOOST_TEST_DYN_LINK
#define BOOST_TEST_MAIN

#include <memory>
#include <tuple>

#include <boost/test/unit_test.hpp>
#include <Eigen/Core>

#include "tudat/math/basic/rotationRepresentations.h"
#include "tudat/basics/testMacros.h"
#include "tudat/astro/electromagnetism/radiationPressureAcceleration.h"
#include "tudat/astro/electromagnetism/radiationPressureTargetModel.h"

#include "tudat/interface/spice/spiceInterface.h"
#include "tudat/astro/basic_astro/celestialBodyConstants.h"
#include "tudat/astro/basic_astro/orbitalElementConversions.h"
#include "tudat/astro/basic_astro/astrodynamicsFunctions.h"
#include "tudat/astro/basic_astro/sphericalBodyShapeModel.h"
#include "tudat/astro/ephemerides/keplerEphemeris.h"
#include "tudat/astro/ephemerides/simpleRotationalEphemeris.h"
#include "tudat/astro/ephemerides/constantRotationalEphemeris.h"
#include "tudat/simulation/environment_setup/createBodies.h"
#include "tudat/simulation/environment_setup/body.h"
#include "tudat/simulation/environment_setup/defaultBodies.h"
#include "tudat/simulation/propagation_setup/createAccelerationModels.h"


namespace tudat
{
namespace unit_tests
{
using namespace tudat;
using namespace tudat::electromagnetism;

BOOST_AUTO_TEST_SUITE(test_radiation_pressure_acceleration)

//! Test acceleration for idealized GOCE spacecraft (Noomen 2022)
BOOST_AUTO_TEST_CASE( testRadiationPressureAcceleration_GOCE )
{
    const double expectedReceivedIrradiance = 1371;
    const Eigen::Vector3d expectedAcceleration = Eigen::Vector3d(1, 1, 0).normalized() * 5.2e-9;
    const double expectedReceivedFraction = 1.0;

    auto luminosityModel = std::make_shared<ConstantLuminosityModel>(
        computeLuminosityFromIrradiance( 1371.0, physical_constants::ASTRONOMICAL_UNIT ) );
    auto sourceModel = std::make_shared<IsotropicPointRadiationSourceModel>(luminosityModel);
    auto targetModel = std::make_shared<CannonballRadiationPressureTargetModel>(1, 1.2);
    IsotropicPointSourceRadiationPressureAcceleration accelerationModel(
            sourceModel,
            std::make_shared<basic_astrodynamics::SphericalBodyShapeModel>(1),
            [] () { return Eigen::Vector3d::Zero(); },
            targetModel,
            []() { return (Eigen::Vector3d(1, 1, 0).normalized() * physical_constants::ASTRONOMICAL_UNIT).eval(); },
            []() { return Eigen::Quaterniond::Identity(); },
            []() { return 1050; },
            std::make_shared<NoOccultingBodyOccultationModel>());

    sourceModel->updateMembers(TUDAT_NAN);
    targetModel->updateMembers(TUDAT_NAN);
    accelerationModel.updateMembers(TUDAT_NAN);

    const auto actualReceivedIrradiance = accelerationModel.getReceivedIrradiance();
    const auto actualAcceleration = accelerationModel.getAcceleration();
    const auto actualReceivedFraction = accelerationModel.getSourceToTargetReceivedFraction();

    BOOST_CHECK_CLOSE_FRACTION(actualReceivedIrradiance, expectedReceivedIrradiance, 1e-15);
    TUDAT_CHECK_MATRIX_CLOSE_FRACTION(actualAcceleration, expectedAcceleration, 1e-2);
    BOOST_CHECK_CLOSE_FRACTION(actualReceivedFraction, expectedReceivedFraction, 1e-15);
}

//! Test that acceleration of cannonball target with isotropic point source is invariant under rotation
BOOST_AUTO_TEST_CASE( testRadiationPressureAcceleration_IsotropicPointSource_CannonballTarget_RotationInvariance )
{
    using mathematical_constants::PI;

    std::vector<Eigen::Vector3d> actualAccelerations;

    // Iterate over arbitrary values for Euler angles
    for (double x : {0., 0.984, 2.579, 2*PI})
    {
        for (double y : {0., 0.743, 1.903, PI})
        {
            for (double z : {0., 0.646, 5.634, 2*PI})
            {
                auto rotation = basic_mathematics::getQuaternionFrom313EulerAngles(Eigen::Vector3d(x, y, z));

                auto luminosityModel = std::make_shared<ConstantLuminosityModel>(1);
                auto sourceModel = std::make_shared<IsotropicPointRadiationSourceModel>(luminosityModel);
                auto targetModel = std::make_shared<CannonballRadiationPressureTargetModel>(42, 1.42);
                IsotropicPointSourceRadiationPressureAcceleration accelerationModel(
                        sourceModel,
                        std::make_shared<basic_astrodynamics::SphericalBodyShapeModel>(1),
                        [] () { return Eigen::Vector3d::Zero(); },
                        targetModel,
                        [=] () { return Eigen::Vector3d(0, 1, 1); },
                        [=] () { return rotation; }, // vary target rotation
                        []() { return 1; },
                        std::make_shared<NoOccultingBodyOccultationModel>());

                sourceModel->updateMembers(TUDAT_NAN);
                targetModel->updateMembers(TUDAT_NAN);
                accelerationModel.updateMembers(TUDAT_NAN);

                actualAccelerations.push_back(accelerationModel.getAcceleration());
            }
        }
    }

    // Check that all calculated accelerations are identical
    BOOST_CHECK(std::all_of(
            actualAccelerations.begin(),
            actualAccelerations.end(),
            [&] (Eigen::Vector3d const &e) { return e.isApprox(actualAccelerations.front()); }));
}

//! Test occultation for cannonball target acceleration with isotropic point source
BOOST_AUTO_TEST_CASE( testRadiationPressureAcceleration_IsotropicPointSource_CannonballTarget_Occultation )
{
    {
        // Occulting body not interfering
        const double expectedReceivedFraction = 1.0;

        const auto occultingBodyPosition = Eigen::Vector3d(5, 5, 0);
        const auto targetPosition = Eigen::Vector3d(10, 0, 0);

        auto sourceModel = std::make_shared<IsotropicPointRadiationSourceModel>(
            std::make_shared<ConstantLuminosityModel>(1));
        const auto targetModel = std::make_shared<CannonballRadiationPressureTargetModel>(1, 1);

        auto sourceToTargetOccultationModel = std::make_shared<SingleOccultingBodyOccultationModel>(
            "", [=] () { return occultingBodyPosition; },
            std::make_shared<basic_astrodynamics::SphericalBodyShapeModel>(1));

        IsotropicPointSourceRadiationPressureAcceleration accelerationModel(
                sourceModel,
                std::make_shared<basic_astrodynamics::SphericalBodyShapeModel>(1),
                [] () { return Eigen::Vector3d::Zero(); },
                targetModel,
                [=] () { return targetPosition; },
                [] () { return Eigen::Quaterniond::Identity(); },
                [] () { return 1; },
                sourceToTargetOccultationModel);

        sourceModel->updateMembers(TUDAT_NAN);
        targetModel->updateMembers(TUDAT_NAN);
        sourceToTargetOccultationModel->updateMembers(TUDAT_NAN);
        accelerationModel.updateMembers(TUDAT_NAN);

        const auto actualAcceleration = accelerationModel.getAcceleration().norm();
        const auto actualReceivedFraction = accelerationModel.getSourceToTargetReceivedFraction();

        BOOST_CHECK(actualAcceleration > 0);
        BOOST_CHECK_CLOSE_FRACTION(actualReceivedFraction, expectedReceivedFraction, 1e-15);
    }

    {
        // Occulting body interfering with source -> target (target in umbra)
        const double expectedReceivedFraction = 0.0;

        const auto occultingBodyPosition = Eigen::Vector3d(5, 0, 0);
        const auto targetPosition = Eigen::Vector3d(10, 0, 0);

        auto sourceModel = std::make_shared<IsotropicPointRadiationSourceModel>(
            std::make_shared<ConstantLuminosityModel>(1));
        const auto targetModel = std::make_shared<CannonballRadiationPressureTargetModel>(1, 1);

        auto sourceToTargetOccultationModel = std::make_shared<SingleOccultingBodyOccultationModel>(
            "", [=] () { return occultingBodyPosition; },
            std::make_shared<basic_astrodynamics::SphericalBodyShapeModel>(1));

        IsotropicPointSourceRadiationPressureAcceleration accelerationModel(
                sourceModel,
                std::make_shared<basic_astrodynamics::SphericalBodyShapeModel>(1),
                [] () { return Eigen::Vector3d::Zero(); },
                targetModel,
                [=] () { return targetPosition; },
                [] () { return Eigen::Quaterniond::Identity(); },
                [] () { return 1; },
                sourceToTargetOccultationModel);

        sourceModel->updateMembers(TUDAT_NAN);
        targetModel->updateMembers(TUDAT_NAN);
        sourceToTargetOccultationModel->updateMembers(TUDAT_NAN);
        accelerationModel.updateMembers(TUDAT_NAN);

        const auto actualAcceleration = accelerationModel.getAcceleration().norm();
        const auto actualReceivedFraction = accelerationModel.getSourceToTargetReceivedFraction();

        BOOST_CHECK_CLOSE_FRACTION(actualAcceleration, 0, 1e-15);
        BOOST_CHECK_CLOSE_FRACTION(actualReceivedFraction, expectedReceivedFraction, 1e-15);
    }

    {
        // Occulting body interfering with source -> target (target in penumbra)
        const double expectedReceivedFraction = 0.4547;

        const auto occultingBodyPosition = Eigen::Vector3d::Zero();
        const auto occultingBodyRadius = 6378.137e3;

        const Eigen::Vector3d targetDirection( 0.018, 1.0, 0.0 );
        const Eigen::Vector3d targetPosition = (occultingBodyRadius + 1.0e3) * targetDirection.normalized();
        const Eigen::Vector3d sourcePosition = -149598000.0e3 * Eigen::Vector3d::UnitX();

        auto sourceModel = std::make_shared<IsotropicPointRadiationSourceModel>(
            std::make_shared<ConstantLuminosityModel>(
                computeLuminosityFromIrradiance( 1367.0, physical_constants::ASTRONOMICAL_UNIT ) ));
        const auto targetModel = std::make_shared<CannonballRadiationPressureTargetModel>(5, 1.2);

        auto sourceToTargetOccultationModel = std::make_shared<SingleOccultingBodyOccultationModel>(
            "", [=] () { return occultingBodyPosition; },
            std::make_shared<basic_astrodynamics::SphericalBodyShapeModel>(occultingBodyRadius));

        IsotropicPointSourceRadiationPressureAcceleration unoccultedAccelerationModel(
                sourceModel,
                std::make_shared<basic_astrodynamics::SphericalBodyShapeModel>(6.96e8),
                [=] () { return sourcePosition; },
                targetModel,
                [=] () { return targetPosition; },
                [] () { return Eigen::Quaterniond::Identity(); },
                [] () { return 42; },
                std::make_shared<NoOccultingBodyOccultationModel>());

        IsotropicPointSourceRadiationPressureAcceleration occultedAccelerationModel(
                sourceModel,
                std::make_shared<basic_astrodynamics::SphericalBodyShapeModel>(6.96e8),
                [=] () { return sourcePosition; },
                targetModel,
                [=] () { return targetPosition; },
                [] () { return Eigen::Quaterniond::Identity(); },
                [] () { return 42; },
                sourceToTargetOccultationModel);

        sourceModel->updateMembers(TUDAT_NAN);
        targetModel->updateMembers(TUDAT_NAN);
        sourceToTargetOccultationModel->updateMembers(TUDAT_NAN);
        unoccultedAccelerationModel.updateMembers(TUDAT_NAN);
        occultedAccelerationModel.updateMembers(TUDAT_NAN);

        const auto unoccultedAcceleration = unoccultedAccelerationModel.getAcceleration().norm();
        const auto occultedAcceleration = occultedAccelerationModel.getAcceleration().norm();

        BOOST_CHECK_CLOSE_FRACTION(occultedAcceleration / unoccultedAcceleration, expectedReceivedFraction, 1e-4);
    }
}

//! Test basic cases for paneled target acceleration with isotropic point source
BOOST_AUTO_TEST_CASE( testRadiationPressureAcceleration_IsotropicPointSource_PaneledTarget_Basic )
{
    // Set distance to speed of light to cancel to unity radiation pressure
    auto luminosityModel = std::make_shared<ConstantLuminosityModel>(
        computeLuminosityFromIrradiance( physical_constants::SPEED_OF_LIGHT, 1.0 ) );
    auto sourceModel = std::make_shared<IsotropicPointRadiationSourceModel>(luminosityModel);
    std::vector< std::shared_ptr< system_models::VehicleExteriorPanel > > panels{
            std::make_shared< system_models::VehicleExteriorPanel >(1, -Eigen::Vector3d::UnitX(),
                        reflectionLawFromAbsorptivityAndDiffuseReflectivity(1, 0)),
            std::make_shared< system_models::VehicleExteriorPanel >(2, -Eigen::Vector3d::UnitY(),
                        reflectionLawFromSpecularAndDiffuseReflectivity(0, 1)),
            std::make_shared< system_models::VehicleExteriorPanel >(3, Eigen::Vector3d::UnitX(), // never pointing towards source in these tests
                        reflectionLawFromAbsorptivityAndDiffuseReflectivity(0.3, 0.4))
    };
    auto targetModel = std::make_shared<PaneledRadiationPressureTargetModel>(panels);

    // Using the same target position but different target rotations
    {
        // Only panel 1 towards source
        // Magnitude 1 because area 1 and only absorption
        const Eigen::Vector3d expectedAcceleration = Eigen::Vector3d::UnitX();
        IsotropicPointSourceRadiationPressureAcceleration accelerationModel(
                sourceModel,
                std::make_shared<basic_astrodynamics::SphericalBodyShapeModel>(1),
                [] () { return Eigen::Vector3d::Zero(); },
                targetModel,
                [] () { return Eigen::Vector3d::UnitX(); },
                [] () { return Eigen::Quaterniond::Identity(); },
                [] () { return 1; },
                std::make_shared<NoOccultingBodyOccultationModel>());

        sourceModel->updateMembers(TUDAT_NAN);
        targetModel->updateMembers(TUDAT_NAN);
        accelerationModel.updateMembers(TUDAT_NAN);

        const auto actualAcceleration = accelerationModel.getAcceleration();

        TUDAT_CHECK_MATRIX_CLOSE_FRACTION(actualAcceleration, expectedAcceleration, 1e-15);
    }

    {
        // Only panel 2 towards source
        // Magnitude 3.333 because area 2 and factor 1.667 from diffuse reflection
        const Eigen::Vector3d expectedAcceleration = 2 * (1 + 2./3) * Eigen::Vector3d::UnitX();
        IsotropicPointSourceRadiationPressureAcceleration accelerationModel(
                sourceModel,
                std::make_shared<basic_astrodynamics::SphericalBodyShapeModel>(1),
                [] () { return Eigen::Vector3d::Zero(); },
                targetModel,
                [] () { return Eigen::Vector3d::UnitX(); },
                [] () {
                    const auto angle = unit_conversions::convertDegreesToRadians(-90.);
                    return Eigen::Quaterniond(Eigen::AngleAxisd(angle, Eigen::Vector3d::UnitZ()));
                },
                [] () { return 1; },
                std::make_shared<NoOccultingBodyOccultationModel>());

        sourceModel->updateMembers(TUDAT_NAN);
        targetModel->updateMembers(TUDAT_NAN);
        accelerationModel.updateMembers(TUDAT_NAN);

        const auto actualAcceleration = accelerationModel.getAcceleration();

        for( unsigned int i = 0; i < 3; i++ )
        {
            BOOST_CHECK_SMALL( std::fabs( actualAcceleration( i ) - expectedAcceleration( i ) ), ( 1.0E-15 * expectedAcceleration.norm( ) ) );
        }
    }

    {
        // Panel 1 and 2 angled 45° towards source
        // Panel 1 gives magnitude 1/√2 away from source (effective area is 1/√2)
        const Eigen::Vector3d expectedAccelerationDueToPanel1 = Eigen::Vector3d::UnitX() * 1 / sqrt(2);
        // Panel 2 due to diffuse reflection (effective area is 2/√2)
        const Eigen::Vector3d expectedAccelerationDueToPanel2 = (
                    1 * Eigen::Vector3d::UnitX() // incident light
                    + 2./3 * Eigen::Vector3d(1, 1, 0).normalized() // diffuse reflection
                ) * 2 / sqrt(2);
        const Eigen::Vector3d expectedAcceleration = expectedAccelerationDueToPanel1 + expectedAccelerationDueToPanel2;
        IsotropicPointSourceRadiationPressureAcceleration accelerationModel(
                sourceModel,
                std::make_shared<basic_astrodynamics::SphericalBodyShapeModel>(1),
                [] () { return Eigen::Vector3d::Zero(); },
                targetModel,
                [] () { return Eigen::Vector3d::UnitX(); },
                [] () {
                    const auto angle = unit_conversions::convertDegreesToRadians(-45.);
                    return Eigen::Quaterniond(Eigen::AngleAxisd(angle, Eigen::Vector3d::UnitZ()));
                },
                [] () { return 1; },
                std::make_shared<NoOccultingBodyOccultationModel>());

        sourceModel->updateMembers(TUDAT_NAN);
        targetModel->updateMembers(TUDAT_NAN);
        accelerationModel.updateMembers(TUDAT_NAN);

        const auto actualAcceleration = accelerationModel.getAcceleration();

        TUDAT_CHECK_MATRIX_CLOSE_FRACTION(actualAcceleration, expectedAcceleration, 1e-15);
    }
}

//! Test radiation acceleration model for a paneled spacecraft in various orbits with respect to the Sun.
BOOST_AUTO_TEST_CASE( testRadiationPressureAcceleration_IsotropicPointSource_PaneledTarget_Realistic )
{
    // Box-and-wings model is partially obtained from Oliver Montenbruck, et al.
    //     "Semi-analytical solar radiation pressure modeling for QZS-1 orbit-normal and yaw-steering attitude".
    //     Advances in Space Research 59. 8(2017): 2088–2100.

    using namespace tudat::basic_astrodynamics;
    using namespace tudat::simulation_setup;
    using namespace tudat::ephemerides;

    //Load spice kernels.
    spice_interface::loadStandardSpiceKernels( );

    // Create bodies needed in simulation
    double initialEphemerisTime = 0.0;
    double finalEphemerisTime = 1.1 * 365.25 * 86400.0;
    SystemOfBodies bodies = createSystemOfBodies(
            getDefaultBodySettings( std::vector<std::string>{"Sun"}, initialEphemerisTime, finalEphemerisTime, "Sun" ) );
    auto radiationSourceModel =
            std::dynamic_pointer_cast<IsotropicPointRadiationSourceModel>(bodies.at("Sun")->getRadiationSourceModel());

    // Create vehicle
    bodies.createEmptyBody( "Vehicle" );
    bodies.at( "Vehicle" )->setConstantBodyMass( 2000.0 );

    for ( int testCase = 0 ; testCase < 4 ; testCase++)
    {
        double inclination{};
        if ( testCase == 0 || testCase == 3 )
        {
            // Put vehicle on circular orbit around the Sun with i = 0 deg
            inclination = 0.0;
        }
        else if ( testCase == 1 )
        {
            // Put vehicle in circular orbit around the Sun with i = 90 deg
            inclination = 90.0;
        }
        else if ( testCase == 2 )
        {
            // Put vehicle in circular orbit around the Sun with arbitrary chosen inclination
            inclination = 20.0;
        }

        Eigen::Vector6d initialStateInKeplerianElements = Eigen::Vector6d::Zero( );
        initialStateInKeplerianElements[ orbital_element_conversions::semiMajorAxisIndex ] = physical_constants::ASTRONOMICAL_UNIT;
        initialStateInKeplerianElements[ orbital_element_conversions::inclinationIndex ] = unit_conversions::convertDegreesToRadians( inclination );
        bodies.at( "Vehicle" )->setEphemeris(
                std::make_shared< KeplerEphemeris >( initialStateInKeplerianElements, 0.0,
                                                     spice_interface::getBodyGravitationalParameter( "Sun" ), "Sun", "ECLIPJ2000") );

        auto orbitalPeriod = computeKeplerOrbitalPeriod(
                physical_constants::ASTRONOMICAL_UNIT,
                spice_interface::getBodyGravitationalParameter( "Sun" ));

        // Set-up rotational ephemeris for vehicle.
        if ( testCase < 3 ){
            // Define constant rotational model.
            Eigen::Vector7d rotationalStateVehicle;
            rotationalStateVehicle.segment( 0, 4 ) = linear_algebra::convertQuaternionToVectorFormat(Eigen::Quaterniond::Identity());
            bodies.at( "Vehicle" )->setRotationalEphemeris(
                    std::make_shared< ConstantRotationalEphemeris >( rotationalStateVehicle, "ECLIPJ2000", "VehicleFixed" ));
        }
        else if ( testCase == 3 )
        {
            // Define simple rotational model.
            bodies.at( "Vehicle" )->setRotationalEphemeris(
                    std::make_shared< tudat::ephemerides::SimpleRotationalEphemeris >(
                            0.2, 0.4, -0.2, 1.0E-5, 0.0, "ECLIPJ2000", "VehicleFixed" ) );
        }
        bodies.processBodyFrameDefinitions( );


        std::vector< std::shared_ptr< system_models::VehicleExteriorPanel > > panels;
        if ( testCase == 0 || testCase == 1 || testCase == 2 )
        {
            // Define panels properties for test cases with constant rotational model.
            panels = {
                    std::make_shared< system_models::VehicleExteriorPanel >(2.0, Eigen::Vector3d::UnitZ(),
                                reflectionLawFromSpecularAndDiffuseReflectivity(0.0, 0.06)),
                    std::make_shared< system_models::VehicleExteriorPanel >(4.0, Eigen::Vector3d::UnitZ(),
                                reflectionLawFromSpecularAndDiffuseReflectivity(0.1, 0.46)),
                    std::make_shared< system_models::VehicleExteriorPanel >(6.0, -Eigen::Vector3d::UnitZ(),
                                reflectionLawFromSpecularAndDiffuseReflectivity(0.0, 0.06)),
                    std::make_shared< system_models::VehicleExteriorPanel >(9.9, Eigen::Vector3d::UnitX(),
                                reflectionLawFromSpecularAndDiffuseReflectivity(0.0, 0.06)),
                    std::make_shared< system_models::VehicleExteriorPanel >(2.3, Eigen::Vector3d::UnitX(),
                                reflectionLawFromSpecularAndDiffuseReflectivity(0.1, 0.46)),
                    std::make_shared< system_models::VehicleExteriorPanel >(9.9, -Eigen::Vector3d::UnitX(),
                                reflectionLawFromSpecularAndDiffuseReflectivity(0.0, 0.06)),
                    std::make_shared< system_models::VehicleExteriorPanel >(2.3, -Eigen::Vector3d::UnitX(),
                                reflectionLawFromSpecularAndDiffuseReflectivity(0.1, 0.46)),
                    std::make_shared< system_models::VehicleExteriorPanel >(4.6, Eigen::Vector3d::UnitY(),
                                reflectionLawFromSpecularAndDiffuseReflectivity(0.0, 0.06)),
                    std::make_shared< system_models::VehicleExteriorPanel >(2.7, Eigen::Vector3d::UnitY(),
                                reflectionLawFromSpecularAndDiffuseReflectivity(0.1, 0.46)),
                    std::make_shared< system_models::VehicleExteriorPanel >(5.8, -Eigen::Vector3d::UnitY(),
                                reflectionLawFromSpecularAndDiffuseReflectivity(0.0, 0.06)),
                    std::make_shared< system_models::VehicleExteriorPanel >(2.7, -Eigen::Vector3d::UnitY(),
                                reflectionLawFromSpecularAndDiffuseReflectivity(0.1, 0.46)),
            };
        }
        else if ( testCase == 3 )
        {
            // Define panels properties for test cases with constant rotational model (simpler boxes-and-wings model).
            panels = {
                    std::make_shared< system_models::VehicleExteriorPanel >(9.9, Eigen::Vector3d::UnitX(),
                                reflectionLawFromSpecularAndDiffuseReflectivity(0.0, 0.06)),
                    std::make_shared< system_models::VehicleExteriorPanel >(2.3, Eigen::Vector3d::UnitX(),
                                reflectionLawFromSpecularAndDiffuseReflectivity(0.1, 0.46)),
                    std::make_shared< system_models::VehicleExteriorPanel >(9.9, -Eigen::Vector3d::UnitX(),
                                reflectionLawFromSpecularAndDiffuseReflectivity(0.0, 0.06)),
                    std::make_shared< system_models::VehicleExteriorPanel >(2.3, -Eigen::Vector3d::UnitX(),
                                reflectionLawFromSpecularAndDiffuseReflectivity(0.1, 0.46)),
            };
        }
        bodies.at( "Vehicle" )->setRadiationPressureTargetModels(
            { std::make_shared<PaneledRadiationPressureTargetModel>(panels) } );

        std::vector< double > areas;
        std::vector< Eigen::Vector3d > panelSurfaceNormals;
        std::vector< double > specularReflectivities;
        std::vector< double > diffuseReflectivities;
        for (auto& panel : panels)
        {
            areas.push_back(panel->getPanelArea());
            panelSurfaceNormals.push_back(panel->getFrameFixedSurfaceNormal( )( ) );
            auto reflectionLaw = std::dynamic_pointer_cast<SpecularDiffuseMixReflectionLaw>(panel->getReflectionLaw());
            specularReflectivities.push_back(reflectionLaw->getSpecularReflectivity());
            diffuseReflectivities.push_back(reflectionLaw->getDiffuseReflectivity());
        }


        SelectedAccelerationMap accelerationMap {
                {"Vehicle", {
                        {"Sun", {
                                radiationPressureAcceleration()
                        }},
                }}
        };
        auto accelerationModelMap = createAccelerationModelsMap(bodies,
                                                                accelerationMap,
                                                                std::vector<std::string>{"Vehicle"},
                                                                std::vector<std::string>{"Sun"});
        auto accelerationModel = accelerationModelMap.at( "Vehicle" ).at( "Sun" ).at( 0 );


        std::vector< double > testTimes{ 0.0, orbitalPeriod / 4.0, orbitalPeriod / 2.0, 3.0 / 4.0 * orbitalPeriod };


        // Compute panelled radiation pressure for various relative Sun positions.
        Eigen::Vector3d calculatedAcceleration, expectedAcceleration;

        for( unsigned int i = 0; i < testTimes.size( ) ; i++ )
        {
            // Update environment and acceleration
            bodies.at( "Sun" )->setStateFromEphemeris( testTimes[ i ] );
            bodies.at( "Vehicle" )->setStateFromEphemeris( testTimes[ i ] );
            // Round vehicle state such that position vector only has a single non-zero component
            // This should physically be the case for the given test times, but the Kepler ephemeris returns small
            // non-zero values for other position components as well, leading to discrepancies between the simplified
            // panel accelerations calculated here (only considering the two pointing towards the sun) and
            // those calculated considering all panels in the tested class
            bodies.at( "Vehicle" )->setState(bodies.at( "Vehicle" )->getState().array().round());
            bodies.at( "Vehicle" )->setCurrentRotationToLocalFrameFromEphemeris( testTimes[ i ] );

            bodies.at( "Sun" )->getRadiationSourceModel()->updateMembers( testTimes[ i ] );
            bodies.at( "Vehicle" )->getRadiationPressureTargetModel()->updateMembers( testTimes[ i ] );
            accelerationModel->updateMembers( testTimes[ i ] );

            // Retrieve acceleration.
            calculatedAcceleration = accelerationModel->getAcceleration( );

            Eigen::Vector3d expectedVehicleToSunVector =
                    bodies.at( "Sun" )->getPosition() - bodies.at( "Vehicle" )->getPosition();
            Eigen::Vector3d expectedVehicleToSunVectorNormalized = expectedVehicleToSunVector.normalized();

            auto sourceIrradiance =
                    radiationSourceModel->evaluateIrradianceAtPosition(bodies.at( "Vehicle" )->getPosition()).front().first;
            auto radiationPressure = sourceIrradiance / physical_constants::SPEED_OF_LIGHT;

            // Calculated accelerations.

            // Calculated acceleration if Sun-Vehicle vector aligned with +X-axis (acceleration generated by panels whose normals are
            // along +X-axis only)
            Eigen::Vector3d accelerationPositiveXaxisOrientedPanels, accelerationNegativeXaxisOrientedPanels, accelerationPositiveYaxisOrientedPanels, accelerationNegativeYaxisOrientedPanels;
            if( testCase < 3 )
            {
                double cosPanelInclinationPositiveXaxis = expectedVehicleToSunVectorNormalized.dot(Eigen::Vector3d::UnitX( ) );
                accelerationPositiveXaxisOrientedPanels = - cosPanelInclinationPositiveXaxis
                    * radiationPressure / bodies.at( "Vehicle" )->getBodyMass()
                    * ( areas[5] * (( 1.0 - specularReflectivities[5] ) * expectedVehicleToSunVectorNormalized
                        + 2.0 / 3.0 * diffuseReflectivities[5] * Eigen::Vector3d::UnitX( ) )
                        + areas[6] * (( 1.0 - specularReflectivities[6] ) * expectedVehicleToSunVectorNormalized
                        + ( 2.0 / 3.0 * diffuseReflectivities[6] + 2.0 * cosPanelInclinationPositiveXaxis * specularReflectivities[6] )
                        * Eigen::Vector3d::UnitX( ) ) );


                // Calculated acceleration generated by the panels whose normals are along -X-axis.
                double cosPanelInclinationNegativeXaxis = expectedVehicleToSunVectorNormalized.dot(- Eigen::Vector3d::UnitX() );
                accelerationNegativeXaxisOrientedPanels = - cosPanelInclinationNegativeXaxis
                    * radiationPressure / bodies.at( "Vehicle" )->getBodyMass()
                    * ( areas[3] * (( 1.0 - specularReflectivities[3] ) * expectedVehicleToSunVectorNormalized
                        + 2.0 / 3.0 * diffuseReflectivities[3] * - Eigen::Vector3d::UnitX( ) )
                        + areas[4] * (( 1.0 - specularReflectivities[4] ) * expectedVehicleToSunVectorNormalized
                        + ( 2.0 / 3.0 * diffuseReflectivities[4] + 2.0 * specularReflectivities[4] * cosPanelInclinationNegativeXaxis )
                        * - Eigen::Vector3d::UnitX( ) ) );

                // Calculated acceleration generated by the panels whose normals are along +Y-axis.
                double cosPanelInclinationPositiveYaxis = expectedVehicleToSunVectorNormalized.dot(Eigen::Vector3d::UnitY() );
                accelerationPositiveYaxisOrientedPanels = - cosPanelInclinationPositiveYaxis
                        * radiationPressure / bodies.at( "Vehicle" )->getBodyMass()
                        * ( areas[7] * (( 1.0 - specularReflectivities[7] ) * expectedVehicleToSunVectorNormalized
                            + 2.0 / 3.0 * diffuseReflectivities[7] * Eigen::Vector3d::UnitY( ) )
                            + areas[8] * (( 1.0 - specularReflectivities[8] ) * expectedVehicleToSunVectorNormalized
                            + ( 2.0 / 3.0 * diffuseReflectivities[8] + 2.0 * specularReflectivities[8] * cosPanelInclinationPositiveYaxis )
                            * Eigen::Vector3d::UnitY( ) ) );

                // Calculated acceleration generated by the panels whose normals are along -Y-axis.
                double cosPanelInclinationNegativeYaxis = expectedVehicleToSunVectorNormalized.dot(- Eigen::Vector3d::UnitY() );
                accelerationNegativeYaxisOrientedPanels = - cosPanelInclinationNegativeYaxis
                        * radiationPressure / bodies.at( "Vehicle" )->getBodyMass()
                        * ( areas[9] * (( 1.0 - specularReflectivities[9] ) * expectedVehicleToSunVectorNormalized
                            + 2.0 / 3.0 * diffuseReflectivities[9] * - Eigen::Vector3d::UnitY( ) )
                            + areas[10] * (( 1.0 - specularReflectivities[10] ) * expectedVehicleToSunVectorNormalized
                            + ( 2.0 / 3.0 * diffuseReflectivities[10] + 2.0 * specularReflectivities[10] * cosPanelInclinationNegativeYaxis )
                            * - Eigen::Vector3d::UnitY( ) ) );
            }

            // Calculated acceleration generated by the panels whose normals are along +Z-axis.
            double cosPanelInclinationPositiveZaxis = expectedVehicleToSunVectorNormalized.dot(Eigen::Vector3d::UnitZ() );
            Eigen::Vector3d accelerationPositiveZaxisOrientedPanels = - cosPanelInclinationPositiveZaxis
                    * radiationPressure / bodies.at( "Vehicle" )->getBodyMass()
                    * ( areas[0] * (( 1.0 - specularReflectivities[0] ) * expectedVehicleToSunVectorNormalized
                        + 2.0 / 3.0 * diffuseReflectivities[0] * Eigen::Vector3d::UnitZ( ) )
                        + areas[1] * (( 1.0 - specularReflectivities[1] ) * expectedVehicleToSunVectorNormalized
                        + ( 2.0 / 3.0 * diffuseReflectivities[1] + 2.0 * cosPanelInclinationPositiveZaxis * specularReflectivities[1] )
                        * Eigen::Vector3d::UnitZ( ) ) );

            // Calculated acceleration generated by the panels whose normals are along -Z-axis.
            double cosPanelInclinationNegativeZaxis = expectedVehicleToSunVectorNormalized.dot(- Eigen::Vector3d::UnitZ() );
            Eigen::Vector3d accelerationNegativeZaxisOrientedPanels = - cosPanelInclinationNegativeZaxis
                    * radiationPressure / bodies.at( "Vehicle" )->getBodyMass()
                    * areas[2] * (( 1.0 - specularReflectivities[2] ) * expectedVehicleToSunVectorNormalized
                        + 2.0 / 3.0 * diffuseReflectivities[2] * - Eigen::Vector3d::UnitZ( ) );




            // Equatorial orbit case: vehicle in circular orbit around the Sun with i = 0 deg.
            if ( testCase == 0 ){

                // At t = 0: Sun-Vehicle vector expected along +X-axis
                // The acceleration is expected to be generated by the panels whose normals are along -X-axis only.
                if ( i == 0 ){
                    expectedAcceleration = accelerationNegativeXaxisOrientedPanels;
                }

                    // At t = period/4: Sun-Vehicle vector expected along +Y-axis
                    // The acceleration is expected to be generated by the panels whose normals are along -Y-axis only.
                else if ( i == 1 ){
                    expectedAcceleration = accelerationNegativeYaxisOrientedPanels;
                }

                    // At t = period/2: Sun-Vehicle vector expected along -X-axis
                    // The acceleration is expected to be generated by the panels whose normals are along +X-axis only.
                else if ( i == 2 ){
                    expectedAcceleration = accelerationPositiveXaxisOrientedPanels;
                }

                    // At t = 3 * period/4: Sun-Vehicle vector expected along -Y-axis
                    // The acceleration is expected to be generated by the panels whose normals are along +Y-axis only.
                else if ( i == 3 ){
                    expectedAcceleration = accelerationPositiveYaxisOrientedPanels;
                }
            }


            // Polar orbit case: vehicle in circular orbit around the Sun with i = 90 deg
            if ( testCase == 1 ){

                // At t = 0: Sun-Vehicle vector expected along +X-axis.
                // The acceleration is expected to be generated by the panels whose normals are along -X-axis only.
                if ( i == 0 ){
                    expectedAcceleration = accelerationNegativeXaxisOrientedPanels;
                }

                    // At t = period/4: Sun-Vehicle vector expected along +Z-axis.
                    // The acceleration is expected to be generated by the panels whose normals are along -Z-axis only.
                else if ( i == 1 ){
                    expectedAcceleration = accelerationNegativeZaxisOrientedPanels;
                }

                    // At t = period/2: Sun-Vehicle vector expected along -X-axis.
                    // The acceleration is expected to be generated by the panels whose normals are along +X-axis only.
                else if ( i == 2 ){
                    expectedAcceleration = accelerationPositiveXaxisOrientedPanels;
                }

                    // At t = 3*period/4: Sun-Vehicle vector expected along -Z-axis.
                    // The acceleration is expected to be generated by the panels whose normals are along +Z-axis only.
                else if ( i == 3 ){
                    expectedAcceleration = accelerationPositiveZaxisOrientedPanels;
                }
            }


            // Circular orbit with arbitrary chosen inclination
            if ( testCase == 2 ){

                // At t = 0: Sun-Vehicle vector expected along +X-axis.
                // The acceleration is expected to be generated by the panels whose normals are along -X-axis only.
                if ( i == 0 ){
                    expectedAcceleration = accelerationNegativeXaxisOrientedPanels;
                }

                    // At t = period/4: Sun-vehicle vector expected to have components along +Z and +Y axes.
                    // The acceleration is expected to be generated by the panels whose normals are along -Y and -Z axes.
                else if ( i == 1 ){
                    expectedAcceleration = accelerationNegativeZaxisOrientedPanels + accelerationNegativeYaxisOrientedPanels;
                }

                    // At t = period/2: Sun-Vehicle vector expected along -X-axis.
                    // The acceleration is expected to be generated by the panels whose normals are along +X-axis only.
                else if ( i == 2 ){
                    expectedAcceleration = accelerationPositiveXaxisOrientedPanels;
                }

                    // At t = period/4: Sun-vehicle vector expected to have components along -Z and -Y axes.
                    // The acceleration is expected to be generated by the panels whose normals are along +Y and +Z axes.
                else if ( i == 3 ){
                    expectedAcceleration = accelerationPositiveZaxisOrientedPanels + accelerationPositiveYaxisOrientedPanels;
                }

            }


            // Case with non-constant rotational model for the spacecraft.
            if ( testCase == 3 )
            {
                Eigen::Quaterniond currentRotationToInertialFrame =
                        bodies.at( "Vehicle" )->getRotationalEphemeris( )->getRotationToBaseFrame( testTimes.at( i ) );
                Eigen::Vector3d expectedPanelNormalPositiveXaxis = currentRotationToInertialFrame * Eigen::Vector3d::UnitX();
                Eigen::Vector3d expectedPanelNormalNegativeXaxis = currentRotationToInertialFrame * -Eigen::Vector3d::UnitX();


                double cosPanelInclinationPositiveXaxis = expectedVehicleToSunVectorNormalized.dot(expectedPanelNormalPositiveXaxis );

                // Determine the normal of the panels that are actually generating a radiation pressure acceleration,
                // depending on their current inertial orientation.
                Eigen::Vector3d expectedPanelNormal;
                if ( cosPanelInclinationPositiveXaxis >= 0.0 ){
                    expectedPanelNormal = expectedPanelNormalPositiveXaxis;
                }
                else{
                    expectedPanelNormal = expectedPanelNormalNegativeXaxis;
                }

                // Calculate expected acceleration (same characteristics for the panels oriented along the -X and +X axes).
                expectedAcceleration = -fabs( cosPanelInclinationPositiveXaxis )
                        * radiationPressure / bodies.at( "Vehicle" )->getBodyMass()
                        * ( areas[0] * (( 1.0 - specularReflectivities[0] ) * expectedVehicleToSunVectorNormalized
                                + 2.0 / 3.0 * diffuseReflectivities[0] * expectedPanelNormal )
                        + areas[1] * (( 1.0 - specularReflectivities[1] ) * expectedVehicleToSunVectorNormalized
                                + ( 2.0 / 3.0 * diffuseReflectivities[1] + 2.0 * fabs(cosPanelInclinationPositiveXaxis) * specularReflectivities[1] )
                                * expectedPanelNormal ) );
            }

            for( unsigned int j = 0; j < 3; j++ )
            {
                BOOST_CHECK_SMALL( std::fabs( calculatedAcceleration[j] - expectedAcceleration[j] ), 3.0e-23 );
            }
        }
    }
}

//! Test radiation acceleration model for a paneled spacecraft with time-varying solar panels orientation.
// This is done by checking consistency of (i) a rotating spacecraft with fixed panels and
// (ii) a constant-attitude spacecraft with rotating panels
BOOST_AUTO_TEST_CASE( testRadiationPressureAcceleration_IsotropicPointSource_PaneledTarget_TimeVaryingPanelOrientation )
{
    using namespace tudat::basic_astrodynamics;
    using namespace tudat::simulation_setup;
    using namespace tudat::ephemerides;

    //Load spice kernels.
    spice_interface::loadStandardSpiceKernels( );

    // Create bodies needed in simulation
    double initialEphemerisTime = 0.0;
    double finalEphemerisTime = 1.1 * 365.25 * 86400.0;
    std::vector< std::string > bodyNames;
    bodyNames.push_back( "Sun" );
    SystemOfBodies bodies = createSystemOfBodies(
                getDefaultBodySettings( bodyNames,initialEphemerisTime, finalEphemerisTime ) );

    // Create vehicle
    double vehicleMass = 2000.0;
    bodies.createEmptyBody( "Vehicle" );
    bodies.at( "Vehicle" )->setConstantBodyMass( vehicleMass );


    // Compute spacecraft orbital period, and compute test times
    double orbitalPeriod = 2.0 * mathematical_constants::PI * std::sqrt( std::pow( physical_constants::ASTRONOMICAL_UNIT, 3.0 ) /
                                                                         spice_interface::getBodyGravitationalParameter( "Sun" ) );
    std::vector< double > testTimes = { 0.0, orbitalPeriod / 4.0, orbitalPeriod / 2.0, 3.0 * orbitalPeriod / 4.0 };

    // Put vehicle on circular orbit around Sun.
    Eigen::Vector6d initialStateInKeplerianElements = Eigen::Vector6d::Zero( );
    initialStateInKeplerianElements[ 0 ] = physical_constants::ASTRONOMICAL_UNIT;
    bodies.at( "Vehicle" )->setEphemeris( std::make_shared< KeplerEphemeris >( initialStateInKeplerianElements, 0.0,
                                                 spice_interface::getBodyGravitationalParameter( "Sun" ), "Sun", "ECLIPJ2000", 1 ) );

    // Define rotational model parameters.
    std::vector< double > rightAscensionPole;
    rightAscensionPole.push_back( 0.0 );
    rightAscensionPole.push_back( 0.2 );

    std::vector< double > declinationPole;
    declinationPole.push_back( mathematical_constants::PI / 2.0 );
    declinationPole.push_back( 0.4 );

    std::vector< double > primeMeridianLongitude;
    primeMeridianLongitude.push_back( - mathematical_constants::PI / 2.0 );
    primeMeridianLongitude.push_back( - 0.2 );

    std::vector< double > rotationalRate;
    rotationalRate.push_back( 1.0E-5 );
    rotationalRate.push_back( 1.0E-5 );

    std::vector< double > numberSecondsSinceEpoch;
    numberSecondsSinceEpoch.push_back( 0.0 );
    numberSecondsSinceEpoch.push_back( 0.0 );


    // Case 0: vehicle-fixed axes aligned with inertial ones at time t = 0.
    // Case 1: arbitrary chosen rotational model for the vehicle.

    for ( unsigned int testCase = 0 ; testCase < 2 ; testCase++)
    {
        /// First calculation with simple rotational ephemeris and constant panel orientation.
        std::vector<Eigen::Vector3d> calculatedAcceleration;
        {
            // Define simple rotational ephemeris.
            bodies.at("Vehicle")->setRotationalEphemeris(std::make_shared<tudat::ephemerides::SimpleRotationalEphemeris>(
                    rightAscensionPole[testCase], declinationPole[testCase], primeMeridianLongitude[testCase],
                    rotationalRate[testCase], numberSecondsSinceEpoch[testCase], "ECLIPJ2000", "VehicleFixed"));

            // Create panels
            std::vector<std::shared_ptr< system_models::VehicleExteriorPanel >> panels{
                    std::make_shared< system_models::VehicleExteriorPanel >(2.0, Eigen::Vector3d::UnitX(),
                                reflectionLawFromSpecularAndDiffuseReflectivity(0.0, 0.06)),
                    std::make_shared< system_models::VehicleExteriorPanel >(4.0, -Eigen::Vector3d::UnitX(),
                                reflectionLawFromSpecularAndDiffuseReflectivity(0.1, 0.46)),
            };
<<<<<<< HEAD
            bodies.at("Vehicle")->setRadiationPressureTargetModel(
                    std::make_shared<PaneledRadiationPressureTargetModel>(panels));
=======
            bodies.at("Vehicle")->setRadiationPressureTargetModels(
                { std::make_shared<PaneledRadiationPressureTargetModel>(panels) } );
>>>>>>> f746cd23

            SelectedAccelerationMap accelerationMap{
                    {"Vehicle", {
                            {"Sun", {
                                    radiationPressureAcceleration( paneled_target )
                            }},
                    }}
            };
            auto accelerationModelMap = createAccelerationModelsMap(bodies,
                                                                    accelerationMap,
                                                                    std::vector<std::string>{"Vehicle"},
                                                                    std::vector<std::string>{"Sun"});
            auto accelerationModel = accelerationModelMap.at("Vehicle").at("Sun").at(0);


            // Compute radiation pressure acceleration for different Sun positions.
            Eigen::Vector3d sunCenteredVehiclePosition;
            std::shared_ptr<Ephemeris> vehicleEphemeris = bodies.at("Vehicle")->getEphemeris();

            for (unsigned int i = 0; i < testTimes.size(); i++)
            {
                auto currentTime = testTimes[i];

                // Update environment and acceleration
                bodies.at("Sun")->setStateFromEphemeris(currentTime);
                bodies.at("Vehicle")->setStateFromEphemeris(currentTime);
                bodies.at("Vehicle")->setCurrentRotationToLocalFrameFromEphemeris(currentTime);
                bodies.at("Vehicle")->updateMass(currentTime);
                bodies.at("Sun")->getRadiationSourceModel()->updateMembers(currentTime);
                simulation_setup::getRadiationPressureTargetModelOfType(
                    bodies.at("Vehicle"), simulation_setup::paneled_target )->updateMembers(currentTime);
                accelerationModel->updateMembers(currentTime);

                // Retrieve acceleration.
                calculatedAcceleration.push_back(accelerationModel->getAcceleration());
            }
        }



        /// Second calculation with constant rotational ephemeris and time-varying panel orientation
        std::vector< Eigen::Vector3d > calculatedAccelerationTimeVaryingPanelOrientation;
        {
            // Define constant rotational ephemeris
            Eigen::Vector7d rotationalStateVehicle;
            rotationalStateVehicle.segment(0, 4) = linear_algebra::convertQuaternionToVectorFormat(
                    Eigen::Quaterniond(Eigen::Matrix3d::Identity()));
            rotationalStateVehicle.segment(4, 3) = Eigen::Vector3d::Zero();
            bodies.at("Vehicle")->setRotationalEphemeris(
                    std::make_shared<ConstantRotationalEphemeris>(rotationalStateVehicle, "ECLIPJ2000",
                                                                  "VehicleFixed"));

            // Define time-varying panel orientation.
            double currentTime;

            const auto rotationToInertialFrameFunction = [&]()
            {
                Eigen::Quaterniond rotationAngle =
                        reference_frames::getInertialToPlanetocentricFrameTransformationQuaternion(
                                basic_mathematics::computeModulo(
                                        (currentTime - numberSecondsSinceEpoch[testCase]) * rotationalRate[testCase],
                                        2.0 * mathematical_constants::PI));
                Eigen::Quaterniond rotationAxis =
                        reference_frames::getInertialToPlanetocentricFrameTransformationQuaternion(
                                declinationPole[testCase],
                                rightAscensionPole[testCase],
                                primeMeridianLongitude[testCase]);

                return (rotationAngle * rotationAxis).inverse();
            };

            // Create panels
            std::vector<std::shared_ptr< system_models::VehicleExteriorPanel >> panels{
                    std::make_shared< system_models::VehicleExteriorPanel >([=] () { return rotationToInertialFrameFunction() * Eigen::Vector3d::UnitX(); }, 2.0, "",
                                reflectionLawFromSpecularAndDiffuseReflectivity(0.0, 0.06)),
                    std::make_shared< system_models::VehicleExteriorPanel >([=] () { return rotationToInertialFrameFunction() * -Eigen::Vector3d::UnitX(); }, 4.0, "",
                                reflectionLawFromSpecularAndDiffuseReflectivity(0.1, 0.46)),
            };
            bodies.at("Vehicle")->setRadiationPressureTargetModels(
                { std::make_shared<PaneledRadiationPressureTargetModel>(panels), std::make_shared< CannonballRadiationPressureTargetModel >( 1000.0, 0.3 ) } );

            SelectedAccelerationMap accelerationMap{
                    {"Vehicle", {
                            {"Sun", {
                                    radiationPressureAcceleration( paneled_target )
                            }},
                    }}
            };
            auto accelerationModelMap = createAccelerationModelsMap(bodies,
                                                                    accelerationMap,
                                                                    std::vector<std::string>{"Vehicle"},
                                                                    std::vector<std::string>{"Sun"});
            auto accelerationModelTimeVaryingPanelSurfaceNormal = accelerationModelMap.at("Vehicle").at("Sun").at(0);


            // Compute radiation pressure acceleration for different Sun positions.
            Eigen::Vector3d sunCenteredVehiclePosition;
            std::shared_ptr<Ephemeris> vehicleEphemeris = bodies.at("Vehicle")->getEphemeris();

            for (unsigned int i = 0; i < testTimes.size(); i++)
            {
                currentTime = testTimes[i];

                // Update environment and acceleration
                bodies.at("Sun")->setStateFromEphemeris(currentTime);
                bodies.at("Vehicle")->setStateFromEphemeris(currentTime);
                bodies.at("Vehicle")->setCurrentRotationToLocalFrameFromEphemeris(currentTime);
                bodies.at("Vehicle")->updateMass(currentTime);
                bodies.at("Sun")->getRadiationSourceModel()->updateMembers(currentTime);
                simulation_setup::getRadiationPressureTargetModelOfType(
                    bodies.at("Vehicle"), simulation_setup::paneled_target )->updateMembers(currentTime);
                accelerationModelTimeVaryingPanelSurfaceNormal->updateMembers(currentTime);

                // Retrieve acceleration.
                calculatedAccelerationTimeVaryingPanelOrientation.push_back(
                        accelerationModelTimeVaryingPanelSurfaceNormal->getAcceleration());
            }
        }

        for( unsigned int j = 0; j < testTimes.size() ; j++ )
        {
            for ( unsigned int i = 0 ; i < 3 ; i++ ){
                BOOST_CHECK_SMALL( std::fabs(
                                       calculatedAcceleration[j][i] - calculatedAccelerationTimeVaryingPanelOrientation[j][i] ), 3.0e-23 );
            }
        }
    }
}


//! Test basic case for paneled target acceleration with paneled source
BOOST_AUTO_TEST_CASE( testRadiationPressureAcceleration_StaticallyPaneledSource_PaneledTarget_Basic )
{
    // Set distance to speed of light to cancel to unity radiation pressure
    auto luminosityModel = std::make_shared<ConstantLuminosityModel>(
        computeLuminosityFromIrradiance( physical_constants::SPEED_OF_LIGHT, 1.0 ) );
    auto originalSourceModel = std::make_shared<IsotropicPointRadiationSourceModel>(luminosityModel);

    const std::map<std::string, std::shared_ptr<IsotropicPointRadiationSourceModel>>& originalSourceModels {
        {"OrigSource", originalSourceModel}};
    const std::map<std::string, std::shared_ptr<basic_astrodynamics::BodyShapeModel>>& originalSourceBodyShapeModels {
        {"OrigSource", std::make_shared<basic_astrodynamics::SphericalBodyShapeModel>(1)}};
    const std::map<std::string, std::function<Eigen::Vector3d()>>& originalSourcePositionFunctions {
        {"OrigSource", [] { return Eigen::Vector3d::UnitX(); }}};
    const std::map<std::string, std::shared_ptr<OccultationModel>>& originalSourceToSourceOccultationModels {
        {"OrigSource", std::make_shared<NoOccultingBodyOccultationModel>()}};
    auto sourcePanelRadiosityModelUpdater = std::make_unique<SourcePanelRadiosityModelUpdater>(
            [] { return Eigen::Vector3d::Zero(); },
            [] { return Eigen::Quaterniond::Identity(); },
            originalSourceModels, originalSourceBodyShapeModels, originalSourcePositionFunctions, originalSourceToSourceOccultationModels);

    std::vector<std::unique_ptr<SourcePanelRadiosityModel>> radiosityModels;
    radiosityModels.push_back(std::make_unique<AlbedoSourcePanelRadiosityModel>(
            "OrigSource", std::make_shared<ConstantSurfacePropertyDistribution>(1)));

    // Source is a single panel pointing in +X with purely diffuse reflection
    std::vector<RadiationSourcePanel> panels;
    panels.emplace_back(
            2, Eigen::Vector3d::Zero(), Eigen::Vector3d::UnitX(), std::move(radiosityModels));
    auto sourceModel = std::make_shared<StaticallyPaneledRadiationSourceModel>(
            std::move(sourcePanelRadiosityModelUpdater), std::move(panels));

    std::vector<std::shared_ptr< system_models::VehicleExteriorPanel >> targetPanels{
            std::make_shared< system_models::VehicleExteriorPanel >(1, -Eigen::Vector3d::UnitX(),
                        reflectionLawFromAbsorptivityAndDiffuseReflectivity(1, 0)),
            std::make_shared< system_models::VehicleExteriorPanel >(3, Eigen::Vector3d::UnitX(), // never pointing towards source in these tests
                        reflectionLawFromAbsorptivityAndDiffuseReflectivity(0.3, 0.4))
    };
    auto targetModel = std::make_shared<PaneledRadiationPressureTargetModel>(targetPanels);

    // Only panel 1 towards source
    // Magnitude 2/pi because target area 1, source area 2, for target only absorption, pi due to diffuse albedo of source
    const Eigen::Vector3d expectedAcceleration = 2 * Eigen::Vector3d::UnitX() / mathematical_constants::PI;
    PaneledSourceRadiationPressureAcceleration accelerationModel(
            sourceModel,
            [] () { return Eigen::Vector3d::Zero(); },
            [] () { return Eigen::Quaterniond::Identity(); },
            targetModel,
            [] () { return Eigen::Vector3d::UnitX(); },
            [] () { return Eigen::Quaterniond::Identity(); },
            [] () { return 1; },
            std::make_shared<NoOccultingBodyOccultationModel>());

    originalSourceModel->updateMembers(TUDAT_NAN);
    sourceModel->updateMembers(TUDAT_NAN);
    targetModel->updateMembers(TUDAT_NAN);
    accelerationModel.updateMembers(TUDAT_NAN);

    const auto actualAcceleration = accelerationModel.getAcceleration();

    TUDAT_CHECK_MATRIX_CLOSE_FRACTION(actualAcceleration, expectedAcceleration, 1e-15);
}

//! Test occultation for cannonball target acceleration with paneled source
BOOST_AUTO_TEST_CASE( testRadiationPressureAcceleration_StaticallyPaneledSource_CannonballTarget_Occultation )
{
    const auto originalSourcePosition = Eigen::Vector3d(10, 0, 0);
    auto originalSourceModel = std::make_shared<IsotropicPointRadiationSourceModel>(
        std::make_shared<ConstantLuminosityModel>(1));

    Eigen::Vector3d originalSourceToSourceOccultingBodyPosition;

    std::vector<std::unique_ptr<SourcePanelRadiosityModel>> radiosityModels;
    radiosityModels.push_back(std::make_unique<AlbedoSourcePanelRadiosityModel>(
            "OrigSource", std::make_shared<ConstantSurfacePropertyDistribution>(1)));

    const std::map<std::string, std::shared_ptr<IsotropicPointRadiationSourceModel>>& originalSourceModels {
        {"OrigSource", originalSourceModel}};
    const std::map<std::string, std::shared_ptr<basic_astrodynamics::BodyShapeModel>>& originalSourceBodyShapeModels {
        {"OrigSource", std::make_shared<basic_astrodynamics::SphericalBodyShapeModel>(1)}};
    const std::map<std::string, std::function<Eigen::Vector3d()>>& originalSourcePositionFunctions {
        {"OrigSource", [=] { return originalSourcePosition; }}};
    const std::map<std::string, std::shared_ptr<OccultationModel>>& originalSourceToSourceOccultationModels {
        {"OrigSource", std::make_shared<SingleOccultingBodyOccultationModel>(
            "", [&] () { return originalSourceToSourceOccultingBodyPosition; },
            std::make_shared<basic_astrodynamics::SphericalBodyShapeModel>(1))}};
    auto sourcePanelRadiosityModelUpdater = std::make_unique<SourcePanelRadiosityModelUpdater>(
            [] { return Eigen::Vector3d::Zero(); },
            [] { return Eigen::Quaterniond::Identity(); },
            originalSourceModels, originalSourceBodyShapeModels, originalSourcePositionFunctions, originalSourceToSourceOccultationModels);

    // Source is a single panel pointing in +X
    std::vector<RadiationSourcePanel> panels;
    panels.emplace_back(
            1, Eigen::Vector3d::Zero(), Eigen::Vector3d::UnitX(), std::move(radiosityModels));
    auto sourceModel = std::make_shared<StaticallyPaneledRadiationSourceModel>(
            std::move(sourcePanelRadiosityModelUpdater), std::move(panels));

    const auto targetPosition = Eigen::Vector3d(10, 10, 0);
    auto targetModel = std::make_shared<CannonballRadiationPressureTargetModel>(1, 1);

    // Original source, source and target keep their position, occulting bodies move between tests
    {
        // Two occulting bodies but not interfering with radiation
        const unsigned int expectedVisibleAndEmittingSourcePanelCount = 1;

        originalSourceToSourceOccultingBodyPosition = Eigen::Vector3d(-5, 0, 0);
        const auto sourceToTargetOccultingBodyPosition = Eigen::Vector3d(5, -5, 0);

        auto sourceToTargetOccultationModel = std::make_shared<SingleOccultingBodyOccultationModel>(
            "", [=] () { return sourceToTargetOccultingBodyPosition; },
            std::make_shared<basic_astrodynamics::SphericalBodyShapeModel>(1));

        PaneledSourceRadiationPressureAcceleration accelerationModel(
                sourceModel,
                [] () { return Eigen::Vector3d::Zero(); },
                [] () { return Eigen::Quaterniond::Identity(); },
                targetModel,
                [=] () { return targetPosition; },
                [] () { return Eigen::Quaterniond::Identity(); },
                [] () { return 1; },
                sourceToTargetOccultationModel);

        originalSourceModel->updateMembers(TUDAT_NAN);
        sourceModel->updateMembers(TUDAT_NAN);
        targetModel->updateMembers(TUDAT_NAN);
        accelerationModel.updateMembers(TUDAT_NAN);

        const auto actualAcceleration = accelerationModel.getAcceleration().norm();
        const auto actualVisibleAndEmittingSourcePanelCount = accelerationModel.getVisibleAndEmittingSourcePanelCount();

        BOOST_CHECK(actualAcceleration > 0);
        BOOST_CHECK(actualVisibleAndEmittingSourcePanelCount == expectedVisibleAndEmittingSourcePanelCount);
    }

    {
        // Occulting body only interfering with original source -> source
        const unsigned int expectedVisibleAndEmittingSourcePanelCount = 0;

        originalSourceToSourceOccultingBodyPosition = Eigen::Vector3d(5, 0, 0);
        const auto sourceToTargetOccultingBodyPosition = Eigen::Vector3d(5, -5, 0);

        auto sourceToTargetOccultationModel = std::make_shared<SingleOccultingBodyOccultationModel>(
            "", [=] () { return sourceToTargetOccultingBodyPosition; },
            std::make_shared<basic_astrodynamics::SphericalBodyShapeModel>(1));

        PaneledSourceRadiationPressureAcceleration accelerationModel(
                sourceModel,
                [] () { return Eigen::Vector3d::Zero(); },
                [] () { return Eigen::Quaterniond::Identity(); },
                targetModel,
                [=] () { return targetPosition; },
                [] () { return Eigen::Quaterniond::Identity(); },
                [] () { return 1; },
                sourceToTargetOccultationModel);

        originalSourceModel->updateMembers(TUDAT_NAN);
        sourceModel->updateMembers(TUDAT_NAN);
        targetModel->updateMembers(TUDAT_NAN);
        accelerationModel.updateMembers(TUDAT_NAN);

        const auto actualAcceleration = accelerationModel.getAcceleration().norm();
        const auto actualVisibleAndEmittingSourcePanelCount = accelerationModel.getVisibleAndEmittingSourcePanelCount();

        BOOST_CHECK_CLOSE_FRACTION(actualAcceleration, 0, 1e-15);
        BOOST_CHECK(actualVisibleAndEmittingSourcePanelCount == expectedVisibleAndEmittingSourcePanelCount);
    }

    {
        // Occulting body only interfering with source -> target
        const unsigned int expectedVisibleAndEmittingSourcePanelCount = 0;

        originalSourceToSourceOccultingBodyPosition = Eigen::Vector3d(-5, 0, 0);
        const auto sourceToTargetOccultingBodyPosition = Eigen::Vector3d(5, 5, 0);

        auto sourceToTargetOccultationModel = std::make_shared<SingleOccultingBodyOccultationModel>(
            "", [=] () { return sourceToTargetOccultingBodyPosition; },
            std::make_shared<basic_astrodynamics::SphericalBodyShapeModel>(1));

        PaneledSourceRadiationPressureAcceleration accelerationModel(
                sourceModel,
                [] () { return Eigen::Vector3d::Zero(); },
                [] () { return Eigen::Quaterniond::Identity(); },
                targetModel,
                [=] () { return targetPosition; },
                [] () { return Eigen::Quaterniond::Identity(); },
                [] () { return 1; },
                sourceToTargetOccultationModel);

        originalSourceModel->updateMembers(TUDAT_NAN);
        sourceModel->updateMembers(TUDAT_NAN);
        targetModel->updateMembers(TUDAT_NAN);
        accelerationModel.updateMembers(TUDAT_NAN);

        const auto actualAcceleration = accelerationModel.getAcceleration().norm();
        const auto actualVisibleAndEmittingSourcePanelCount = accelerationModel.getVisibleAndEmittingSourcePanelCount();

        BOOST_CHECK_CLOSE_FRACTION(actualAcceleration, 0, 1e-15);
        BOOST_CHECK(actualVisibleAndEmittingSourcePanelCount == expectedVisibleAndEmittingSourcePanelCount);
    }

    {
        // Occulting bodies interfering with both original source -> source and source -> target
        const unsigned int expectedVisibleAndEmittingSourcePanelCount = 0;

        originalSourceToSourceOccultingBodyPosition = Eigen::Vector3d(5, 0, 0);
        const auto sourceToTargetOccultingBodyPosition = Eigen::Vector3d(5, 5, 0);

        auto sourceToTargetOccultationModel = std::make_shared<SingleOccultingBodyOccultationModel>(
            "", [=] () { return sourceToTargetOccultingBodyPosition; },
            std::make_shared<basic_astrodynamics::SphericalBodyShapeModel>(1));

        PaneledSourceRadiationPressureAcceleration accelerationModel(
                sourceModel,
                [] () { return Eigen::Vector3d::Zero(); },
                [] () { return Eigen::Quaterniond::Identity(); },
                targetModel,
                [=] () { return targetPosition; },
                [] () { return Eigen::Quaterniond::Identity(); },
                [] () { return 1; },
                sourceToTargetOccultationModel);

        originalSourceModel->updateMembers(TUDAT_NAN);
        sourceModel->updateMembers(TUDAT_NAN);
        targetModel->updateMembers(TUDAT_NAN);
        accelerationModel.updateMembers(TUDAT_NAN);

        const auto actualAcceleration = accelerationModel.getAcceleration().norm();
        const auto actualVisibleAndEmittingSourcePanelCount = accelerationModel.getVisibleAndEmittingSourcePanelCount();

        BOOST_CHECK_CLOSE_FRACTION(actualAcceleration, 0, 1e-15);
        BOOST_CHECK(actualVisibleAndEmittingSourcePanelCount == expectedVisibleAndEmittingSourcePanelCount);
    }
}

//! Test radiation acceleration model for LAGEOS with albedo and thermal radiation from Earth (Knocke 1988)
BOOST_AUTO_TEST_CASE( testRadiationPressureAcceleration_DynamicallyPanelunitestradedSource_CannonballTarget_LAGEOS )
{
    using namespace tudat;
    using namespace tudat::simulation_setup;
    using namespace tudat::electromagnetism;
    using namespace tudat::ephemerides;
    using namespace tudat::basic_astrodynamics;

    spice_interface::loadStandardSpiceKernels( );

    double area = 0.28483;
    double coefficient = 1.13;
    double bodyMass = 406.9;

    const auto globalFrameOrigin = "Earth";
    const auto globalFrameOrientation = "J2000";
    const auto bodySettings = getDefaultBodySettings({"Earth", "Sun"}, globalFrameOrigin, globalFrameOrientation);
    auto bodies = createSystemOfBodies(bodySettings);
    setGlobalFrameBodyEphemerides(bodies.getMap(), globalFrameOrigin, globalFrameOrientation);

    const auto targetModelSettings = cannonballRadiationPressureTargetModelSettings(area, coefficient);
    const auto targetModel = createRadiationPressureTargetModel(targetModelSettings, "Vehicle", bodies).at( 0 );

    const auto sourceModelSettings = extendedRadiationSourceModelSettings({
            albedoPanelRadiosityModelSettings(KnockeTypeSurfacePropertyDistributionModel::albedo_knocke, "Sun"),
            delayedThermalPanelRadiosityModelSettings(KnockeTypeSurfacePropertyDistributionModel::emissivity_knocke, "Sun")
    }, {6, 12});
    const auto sourceModel =
            std::dynamic_pointer_cast<PaneledRadiationSourceModel>(createRadiationSourceModel(sourceModelSettings, globalFrameOrigin, bodies));

    const auto tle = std::make_shared<Tle>(
            "1 08820U 76039  A 77047.52561960  .00000002 +00000-0 +00000-0 0  9994\n"
            "2 08820 109.8332 127.3884 0044194 201.3006 158.6132 06.38663945018402");
    auto ephemeris = std::make_shared<TleEphemeris>(globalFrameOrigin, globalFrameOrientation, tle);

    const auto startTime = spice_interface::convertDateStringToEphemerisTime("1977-02-22");

    Eigen::Vector6d initialStateInKeplerianElements =
            orbital_element_conversions::convertCartesianToKeplerianElements(
                   ephemeris->getCartesianState(startTime), celestial_body_constants::EARTH_GRAVITATIONAL_PARAMETER);

    double orbitalPeriod = basic_astrodynamics::computeKeplerOrbitalPeriod(
        initialStateInKeplerianElements[ orbital_element_conversions::semiMajorAxisIndex ],
        celestial_body_constants::EARTH_GRAVITATIONAL_PARAMETER, 0 );

    const int n_rev = 3;
    const double n_steps_per_rev = 10;
    for (int i = 0; i <= n_rev * n_steps_per_rev; ++i)
    {
        double t = startTime + i / n_steps_per_rev * orbitalPeriod;

        bodies.at("Earth")->setStateFromEphemeris(t);
        bodies.at("Earth")->setCurrentRotationToLocalFrameFromEphemeris(t);
        bodies.at("Sun")->setStateFromEphemeris(t);

        const Eigen::Quaterniond earthToGlobalRotation = bodies.at("Earth")->getCurrentRotationToGlobalFrame();

        const auto position = ephemeris->getCartesianPosition(t);
        const auto velocity = ephemeris->getCartesianVelocity(t);

        PaneledSourceRadiationPressureAcceleration accelerationModel(
            sourceModel,
            [] () { return Eigen::Vector3d::Zero(); },
            [=] () { return earthToGlobalRotation; },
            targetModel,
            [=] () { return position; },
            [] () { return Eigen::Quaterniond::Identity(); },
            [=] () { return bodyMass; },
                std::make_shared<NoOccultingBodyOccultationModel>()
        );

        sourceModel->updateMembers(t);
        accelerationModel.updateMembers(t);
        const auto acceleration = accelerationModel.getAcceleration();

        Eigen::Vector3d radialUnit = position.normalized();
        Eigen::Vector3d alongTrackUnit = (velocity - radialUnit * velocity.dot(radialUnit)).normalized();
        Eigen::Vector3d crossTrackUnit = radialUnit.cross(alongTrackUnit);

        auto radialAcceleration = acceleration.dot(radialUnit);
        auto alongTrackAcceleration = acceleration.dot(alongTrackUnit);
        auto crossTrackAcceleration = acceleration.dot(crossTrackUnit);

        // Compare with Knocke (1988), Fig. 4
        BOOST_CHECK_GT(radialAcceleration, 1.5e-10);
        BOOST_CHECK_LT(radialAcceleration, 3.9e-10);

        BOOST_CHECK_GT(alongTrackAcceleration, -4.0e-11);
        BOOST_CHECK_LT(alongTrackAcceleration, 4.0e-11);

        // Cross-track/normal acceleration from figure is less, but ours are a bit larger and more negative, likely
        // since we have a slightly different arc
        BOOST_CHECK_GT(crossTrackAcceleration, -3.0e-11);
        BOOST_CHECK_LT(crossTrackAcceleration, 1.0e-11);

        accelerationModel.resetCurrentTime( );
        accelerationModel.setPerpendicularSourceDirectionScaling( 1.5 );
        accelerationModel.setSourceDirectionScaling( 0.8 );
        accelerationModel.updateMembers(t);

        Eigen::Vector3d scaledAcceleration = accelerationModel.getAcceleration();
        Eigen::Vector3d directionToEarth = position.normalized( );

        Eigen::Vector3d originalAccelerationInEarthDirection = directionToEarth.dot( acceleration ) * directionToEarth;
        Eigen::Vector3d scaledAccelerationInEarthDirection = directionToEarth.dot( scaledAcceleration ) * directionToEarth;

        Eigen::Vector3d originalAccelerationPerpendicularToEarthDirection = acceleration - originalAccelerationInEarthDirection;
        Eigen::Vector3d scaledAccelerationPerpendicularToEarthDirection = scaledAcceleration - scaledAccelerationInEarthDirection;

        TUDAT_CHECK_MATRIX_CLOSE_FRACTION( ( 1.5 * originalAccelerationInEarthDirection ), scaledAccelerationInEarthDirection, 1.0E-12 );
        TUDAT_CHECK_MATRIX_CLOSE_FRACTION( ( 0.8 * originalAccelerationPerpendicularToEarthDirection ), scaledAccelerationPerpendicularToEarthDirection, 1.0E-12 );

    }
}


BOOST_AUTO_TEST_SUITE_END()

} // namespace unit_tests
} // namespace tudat<|MERGE_RESOLUTION|>--- conflicted
+++ resolved
@@ -819,13 +819,8 @@
                     std::make_shared< system_models::VehicleExteriorPanel >(4.0, -Eigen::Vector3d::UnitX(),
                                 reflectionLawFromSpecularAndDiffuseReflectivity(0.1, 0.46)),
             };
-<<<<<<< HEAD
-            bodies.at("Vehicle")->setRadiationPressureTargetModel(
-                    std::make_shared<PaneledRadiationPressureTargetModel>(panels));
-=======
             bodies.at("Vehicle")->setRadiationPressureTargetModels(
                 { std::make_shared<PaneledRadiationPressureTargetModel>(panels) } );
->>>>>>> f746cd23
 
             SelectedAccelerationMap accelerationMap{
                     {"Vehicle", {
