/*    Copyright (c) 2010-2019, Delft University of Technology
 *    All rigths reserved
 *
 *    This file is part of the Tudat. Redistribution and use in source and
 *    binary forms, with or without modification, are permitted exclusively
 *    under the terms of the Modified BSD license. You should have received
 *    a copy of the license with this file. If not, please or visit:
 *    http://tudat.tudelft.nl/LICENSE.
 *
 */

#define BOOST_TEST_DYN_LINK
#define BOOST_TEST_MAIN

#include <boost/test/tools/floating_point_comparison.hpp>
#include <boost/test/unit_test.hpp>

#include <Eigen/Core>

#include "tudat/astro/basic_astro/orbitalElementConversions.h"
#include "tudat/astro/basic_astro/unitConversions.h"
#include "tudat/basics/testMacros.h"
#include "tudat/math/basic/mathematicalConstants.h"
#include "tudat/math/basic/basicMathematicsFunctions.h"

#include "tudat/astro/basic_astro/unifiedStateModelExponentialMapElementConversions.h"
#include "tudat/basics/basicTypedefs.h"
#include "tudat/astro/basic_astro/stateVectorIndices.h"

namespace tudat
{
namespace unit_tests
{


//! Test the functionality of the time conversion functions.
BOOST_AUTO_TEST_SUITE( test_USMEM_Element_Conversions )

//! Unit test for conversion Keplerian orbital elements to Unified State Model elements.
BOOST_AUTO_TEST_CASE( testconvertKeplerianToUnifiedStateModelExponentialMapElements )
{
    using namespace orbital_element_conversions;
    using namespace unit_conversions;
    using mathematical_constants::PI;

    // Setting fraction tolerance for correctness evaluation
    double tolerance = 1.0E-14;

    // Declare gravitational parameter of central body
    const double centralBodyGravitationalParameter = 1.32712440018e20; // [m^3/s^2]

    // Initializing default Keplerian orbit
    Eigen::Vector6d keplerianElements = Eigen::Vector6d::Zero( 6 );
    keplerianElements( semiMajorAxisIndex ) = 1.5e11;
    keplerianElements( eccentricityIndex ) = 0.1;
    keplerianElements( inclinationIndex ) = convertDegreesToRadians( 50.0 );
    keplerianElements( argumentOfPeriapsisIndex ) = convertDegreesToRadians( 350.0 );
    keplerianElements( longitudeOfAscendingNodeIndex ) = convertDegreesToRadians( 15.0 );
    keplerianElements( trueAnomalyIndex ) = convertDegreesToRadians( 10.0 );

    // Unified state model element vector declaration
    Eigen::Vector7d expectedUnifiedStateModelElements = Eigen::Vector7d::Zero( );
    Eigen::Vector7d computedUnifiedStateModelElements = Eigen::Vector7d::Zero( );

    // Case 1: Elliptical prograde orbit (default case).
    {
        // Default case, so no modification necessary.

        // Expected unified state model elements [m/s,m/s,m/s,-,-,-].
        // (Results obtained by converting quaternions from USM7 unit test to exponential map, with MATLAB code).
        expectedUnifiedStateModelElements( CHodographUSMEMIndex ) = 29894.5892222602;
        expectedUnifiedStateModelElements( Rf1HodographUSMEMIndex ) = -260.548512780222;
        expectedUnifiedStateModelElements( Rf2HodographUSMEMIndex ) = 2978.08312848463;
        expectedUnifiedStateModelElements( e1USMEMIndex ) = -5.13130707826462;
        expectedUnifiedStateModelElements( e2USMEMIndex ) = -0.675549392741421;
        expectedUnifiedStateModelElements( e3USMEMIndex ) = -1.44872034788;
        expectedUnifiedStateModelElements( shadowFlagUSMEMIndex ) = 1.0;

        // Compute unified state model elements.
        computedUnifiedStateModelElements =
                convertKeplerianToUnifiedStateModelExponentialMapElements( keplerianElements,
                                                               centralBodyGravitationalParameter );

        // Check if computed unified state model elements match the expected values.
        TUDAT_CHECK_MATRIX_CLOSE_FRACTION( expectedUnifiedStateModelElements,
                                           computedUnifiedStateModelElements, tolerance );

    }




    // Case 2: Hyperbolic retrograde orbit.
    {
        // Modify Keplerian elements [m,-,rad,rad,rad,rad], i.e. overwrite them.
        keplerianElements( semiMajorAxisIndex ) = -1.5e11;
        keplerianElements( eccentricityIndex ) = 2.0;
        keplerianElements( inclinationIndex ) = convertDegreesToRadians( 170.0 );
        keplerianElements( trueAnomalyIndex ) = convertDegreesToRadians( 10.0 );

        // Set expected unified state model elements [m/s,m/s,m/s,-,-,-].
        // (Results obtained by converting quaternions from USM7 unit test to exponential map, with MATLAB code).
        expectedUnifiedStateModelElements( CHodographUSMEMIndex ) = 17173.1340579794;
        expectedUnifiedStateModelElements( Rf1HodographUSMEMIndex ) = -2993.47450825659;
        expectedUnifiedStateModelElements( Rf2HodographUSMEMIndex ) = 34215.5701963558;
        expectedUnifiedStateModelElements( e1USMEMIndex ) = -3.28605731011794;
        expectedUnifiedStateModelElements( e2USMEMIndex ) = -0.432617652092345;
        expectedUnifiedStateModelElements( e3USMEMIndex ) = -0.0378491401992826;
        expectedUnifiedStateModelElements( shadowFlagUSMEMIndex ) = 1.0;

        // Compute unified state model elements.
        computedUnifiedStateModelElements =
                convertKeplerianToUnifiedStateModelExponentialMapElements( keplerianElements,
                                                               centralBodyGravitationalParameter );

        // Check if computed unified state model elements match the expected values.
        TUDAT_CHECK_MATRIX_CLOSE_FRACTION( expectedUnifiedStateModelElements,
                                           computedUnifiedStateModelElements, tolerance );

    }


    // Case 3: Parabolic retrograde orbit.
    {
        // Set Keplerian elements [m,-,rad,rad,rad,rad].
        keplerianElements( semiLatusRectumIndex ) = 1.5e11;
        keplerianElements( eccentricityIndex ) = 1.0;
        keplerianElements( inclinationIndex ) = convertDegreesToRadians( 170.0 );
        keplerianElements( trueAnomalyIndex ) = convertDegreesToRadians( 170.0 );

        // Set expected unified state model elements [m/s,m/s,m/s,-,-,-].
        // (Results obtained by converting quaternions from USM7 unit test to exponential map, with MATLAB code).
        expectedUnifiedStateModelElements( CHodographUSMEMIndex ) = 29744.7407136119;
        expectedUnifiedStateModelElements( Rf1HodographUSMEMIndex ) = -2592.42496973134;
        expectedUnifiedStateModelElements( Rf2HodographUSMEMIndex ) = 29631.5529950138;
        expectedUnifiedStateModelElements( e1USMEMIndex ) = -0.9433847773697;
        expectedUnifiedStateModelElements( e2USMEMIndex ) = 2.99203425653432;
        expectedUnifiedStateModelElements( e3USMEMIndex ) = -0.27421126568371;
        expectedUnifiedStateModelElements( shadowFlagUSMEMIndex ) = 1.0;

        // Compute unified state model elements.
        computedUnifiedStateModelElements =
                convertKeplerianToUnifiedStateModelExponentialMapElements( keplerianElements,
                                                               centralBodyGravitationalParameter );

        // Check if computed unified state model elements match the expected values.
        TUDAT_CHECK_MATRIX_CLOSE_FRACTION( expectedUnifiedStateModelElements,
                                           computedUnifiedStateModelElements, tolerance );
    }

    // Case 4: Circular prograde orbit with non-zero argument of pericenter, test for error.
    {
        // Set Keplerian elements [m,-,rad,rad,rad,rad].
        keplerianElements( eccentricityIndex ) = 0.0;
            // Eccentricity is zero, while argument of pericenter is non-zero -> should give error
        keplerianElements( inclinationIndex ) = convertDegreesToRadians( 50.0 );

        // Declare variable indicating whether an exception has been thrown.
        bool isExceptionFound = false;

        // Try computing the unified state model elements and catch the expected runtime error.
        try
        {
            computedUnifiedStateModelElements =
                    convertKeplerianToUnifiedStateModelExponentialMapElements( keplerianElements,
                                                                 centralBodyGravitationalParameter );
        }
<<<<<<< HEAD
        catch( std::runtime_error& )
=======
        catch( std::runtime_error const& )

>>>>>>> 519c75a7
        {
            isExceptionFound = true;
        }

        // Check if runtime error has occured
        BOOST_CHECK( isExceptionFound );
    }

    // Case 5: 0 inclination orbit, test for error because longitude of ascending node is non-zero
    {
        // Set Keplerian elements [m,-,rad,rad,rad,rad].
        keplerianElements( eccentricityIndex ) = 0.1;
        keplerianElements( inclinationIndex ) = 0.0;

        // Declare variable indicating whether an exception has been thrown.
        bool isExceptionFound = false;

        // Try computing the unified state model elements and catch the expected runtime error.
        try
        {
            computedUnifiedStateModelElements =
                    convertKeplerianToUnifiedStateModelExponentialMapElements( keplerianElements,
                                                                 centralBodyGravitationalParameter );
        }
<<<<<<< HEAD
        catch( std::runtime_error& )
=======
        catch( std::runtime_error const& )

>>>>>>> 519c75a7
        {
            isExceptionFound = true;
        }

        // Check if runtime error has occured
        BOOST_CHECK( isExceptionFound );
    }

    // Case 6: 180 inclination orbit.
    {
        // Set Keplerian elements [m,-,rad,rad,rad,rad].
        keplerianElements( inclinationIndex ) = PI; // = 180 deg

        // Set expected unified state model elements [m/s,m/s,m/s,-,-,-].
        // (Results obtained by converting quaternions from USM7 unit test to exponential map, with MATLAB code).
        expectedUnifiedStateModelElements( CHodographUSMEMIndex ) = 29894.5892222602;
        expectedUnifiedStateModelElements( Rf1HodographUSMEMIndex ) = -260.548512780222;
        expectedUnifiedStateModelElements( Rf2HodographUSMEMIndex ) = 2978.08312848463;
        expectedUnifiedStateModelElements( e1USMEMIndex ) = -0.944695130614469;
        expectedUnifiedStateModelElements( e2USMEMIndex ) = 2.99619016607469;
        expectedUnifiedStateModelElements( e3USMEMIndex ) = -1.92183978547189e-16;
        expectedUnifiedStateModelElements( shadowFlagUSMEMIndex ) = 1.0;

        // Compute unified state model elements.
        computedUnifiedStateModelElements =
                convertKeplerianToUnifiedStateModelExponentialMapElements( keplerianElements,
                                                               centralBodyGravitationalParameter );

        // Because two elements are near-zero, a close fraction/percentage check will fail.
        // Therefore, 1.0 is added to the elements to avoid this
        expectedUnifiedStateModelElements( e3USMEMIndex ) =
                expectedUnifiedStateModelElements( e3USMEMIndex ) + 1.0;
        computedUnifiedStateModelElements( e3USMEMIndex ) =
                computedUnifiedStateModelElements( e3USMEMIndex ) + 1.0;

        // Check if computed elements match the expected values.
        TUDAT_CHECK_MATRIX_CLOSE_FRACTION( expectedUnifiedStateModelElements,
                                           computedUnifiedStateModelElements, tolerance );
    }

    // Case 7: 0 eccentricity and inclination orbit.
    {
        // Set Keplerian elements [m,-,rad,rad,rad,rad].
        keplerianElements( eccentricityIndex ) = 0.0;
        keplerianElements( inclinationIndex ) = 0.0;
        keplerianElements( longitudeOfAscendingNodeIndex ) = 0.0; // Default value because of zero inclination
        keplerianElements( argumentOfPeriapsisIndex ) = 0.0; // Default value because of zero eccentricity

        // Expected unified state model elements [m/s,m/s,m/s,-,-,-].
        // (Results obtained by converting quaternions from USM7 unit test to exponential map, with MATLAB code).
        expectedUnifiedStateModelElements( CHodographUSMEMIndex ) = 29744.7407136119;
        expectedUnifiedStateModelElements( Rf1HodographUSMEMIndex ) = 0;
        expectedUnifiedStateModelElements( Rf2HodographUSMEMIndex ) = 0;
        expectedUnifiedStateModelElements( e1USMEMIndex ) = 0;
        expectedUnifiedStateModelElements( e2USMEMIndex ) = 0;
        expectedUnifiedStateModelElements( e3USMEMIndex ) = 2.96705972839036;
        expectedUnifiedStateModelElements( shadowFlagUSMEMIndex ) = 0.0;

        // Compute unified state model elements.
        computedUnifiedStateModelElements =
                convertKeplerianToUnifiedStateModelExponentialMapElements( keplerianElements,
                                                               centralBodyGravitationalParameter );

        // Check if computed elements match the expected values.
        TUDAT_CHECK_MATRIX_CLOSE_FRACTION( expectedUnifiedStateModelElements,
                                           computedUnifiedStateModelElements, tolerance );
    }

    // Case 8: 200 degree inclination orbit, test for error.
    {
        keplerianElements( inclinationIndex ) = convertDegreesToRadians( 200.0 );
        bool isExceptionFound = false;

        // Try to convert Kepler to unified state model Elements
        try
        {
            computedUnifiedStateModelElements = convertKeplerianToUnifiedStateModelExponentialMapElements
                    ( keplerianElements, centralBodyGravitationalParameter );
        }
        // Catch the expected runtime error, and set the boolean flag to true.
        catch( std::runtime_error const& )

        {
            isExceptionFound = true;
        }

        // Check value of flag.
        BOOST_CHECK( isExceptionFound );
    }
}


//! Unit test for the conversion of unified state model elements to Keplerian elements
BOOST_AUTO_TEST_CASE( testconvertUnifiedStateModelExponentialMapToKeplerianElements )
{
    /* Used procedure:
      Because the Kepler to unified state model elements are verified, a subsequent conversion back
      to Keplerian elements should yield the same outcome as the input Keplerian state. This
      principle is used for verification.
     */

    using namespace orbital_element_conversions;
    using namespace unit_conversions;
    using mathematical_constants::PI;

    // Setting fraction tolerance for correctness evaluation
    double tolerance = 1.0E-14;

    // Declare gravitational parameter of central body
    const double centralBodyGravitationalParameter = 1.32712440018e20; // [m^3/s^2]

    // Initializing default Keplerian orbit
    Eigen::Vector6d expectedKeplerianElements = Eigen::Vector6d::Zero( 6 );
    expectedKeplerianElements( semiMajorAxisIndex ) = 1.5e11;
    expectedKeplerianElements( eccentricityIndex ) = 0.1;
    expectedKeplerianElements( inclinationIndex ) = convertDegreesToRadians( 50.0 );
    expectedKeplerianElements( argumentOfPeriapsisIndex ) = convertDegreesToRadians( 350.0 );
    expectedKeplerianElements( longitudeOfAscendingNodeIndex ) = convertDegreesToRadians( 15.0 );
    expectedKeplerianElements( trueAnomalyIndex ) = convertDegreesToRadians( 170.0 );

    // Declaring computed output vector.
    Eigen::Vector6d computedKeplerianElements = Eigen::Vector6d::Zero( 6 );



    // Case 1: Elliptical prograde orbit (default case).
    {
        // Default case, so no modification necessary.

        // Convert to unified state model elements and back.
        computedKeplerianElements = convertUnifiedStateModelExponentialMapToKeplerianElements(
                    convertKeplerianToUnifiedStateModelExponentialMapElements( expectedKeplerianElements,
                                                                   centralBodyGravitationalParameter ),
                    centralBodyGravitationalParameter );

        // Check if computed Keplerian elements match the expected values.
        TUDAT_CHECK_MATRIX_CLOSE_FRACTION( expectedKeplerianElements,
                                           computedKeplerianElements, tolerance );
    }

    // Case 2: Hyperbolic retrograde orbit.
    {
        // Modify Keplerian elements [m,-,rad,rad,rad,rad].
        expectedKeplerianElements( semiMajorAxisIndex ) = -1.5e11;
        expectedKeplerianElements( eccentricityIndex ) = 2.0;
        expectedKeplerianElements( inclinationIndex ) = convertDegreesToRadians( 160.0 );
        expectedKeplerianElements( trueAnomalyIndex ) = convertDegreesToRadians( 10.0 ); // 170 is above limit

        // Convert to unified state model elements and back.
        computedKeplerianElements = convertUnifiedStateModelExponentialMapToKeplerianElements(
                    convertKeplerianToUnifiedStateModelExponentialMapElements( expectedKeplerianElements,
                                                                   centralBodyGravitationalParameter ),
                    centralBodyGravitationalParameter );

        // Check if computed Keplerian elements match the expected values.
        TUDAT_CHECK_MATRIX_CLOSE_FRACTION( expectedKeplerianElements,
                                           computedKeplerianElements, tolerance );
    }

    // Case 3: Parabolic retrograde orbit.
    {
        // Set Keplerian elements [m,-,rad,rad,rad,rad].
        expectedKeplerianElements( semiLatusRectumIndex ) = 3.5e11;
        expectedKeplerianElements( eccentricityIndex ) = 1.0;
        expectedKeplerianElements( inclinationIndex ) = convertDegreesToRadians( 90.0 );

        // Convert to unified state model elements and back.
        computedKeplerianElements = convertUnifiedStateModelExponentialMapToKeplerianElements(
                    convertKeplerianToUnifiedStateModelExponentialMapElements( expectedKeplerianElements,
                                                                   centralBodyGravitationalParameter ),
                    centralBodyGravitationalParameter );

        // Check if computed Keplerian elements match the expected values.
        TUDAT_CHECK_MATRIX_CLOSE_FRACTION( expectedKeplerianElements,
                                           computedKeplerianElements, tolerance );
       }

    // Case 4: Circular prograde orbit.
    {
        // Set Keplerian elements [m,-,rad,rad,rad,rad].
        expectedKeplerianElements( semiMajorAxisIndex ) = 3.5e11;
        expectedKeplerianElements( eccentricityIndex ) = 0.0;
        expectedKeplerianElements( inclinationIndex ) = convertDegreesToRadians( 70.0 );
        expectedKeplerianElements( argumentOfPeriapsisIndex ) = 0.0; // For e = 0, undefined.

        // Convert to unified state model elements and back.
        computedKeplerianElements = convertUnifiedStateModelExponentialMapToKeplerianElements(
                    convertKeplerianToUnifiedStateModelExponentialMapElements( expectedKeplerianElements,
                                                                   centralBodyGravitationalParameter ),
                    centralBodyGravitationalParameter );

        // Check if computed Keplerian elements match the expected values.
        TUDAT_CHECK_MATRIX_CLOSE_FRACTION( expectedKeplerianElements,
                                           computedKeplerianElements, tolerance );
    }

    // Case 5: 0 inclination orbit,
    {
        // Set Keplerian elements [m,-,rad,rad,rad,rad].
        expectedKeplerianElements( eccentricityIndex ) = 0.3;
        expectedKeplerianElements( inclinationIndex ) = 0.0;
        expectedKeplerianElements( longitudeOfAscendingNodeIndex ) = 0.0; // Set to zero as for
        // non-inclined orbit planes, this parameter is undefined

        // Convert to unified state model elements and back.
        computedKeplerianElements = convertUnifiedStateModelExponentialMapToKeplerianElements(
                    convertKeplerianToUnifiedStateModelExponentialMapElements( expectedKeplerianElements,
                                                                   centralBodyGravitationalParameter ),
                    centralBodyGravitationalParameter );

        // Check if computed Keplerian elements match the expected values.
        TUDAT_CHECK_MATRIX_CLOSE_FRACTION( expectedKeplerianElements,
                                           computedKeplerianElements, tolerance );
    }

    // Case 6: 180 inclination orbit, test for error.
    {
        // Set Keplerian elements [m,-,rad,rad,rad,rad].
        expectedKeplerianElements( semiMajorAxisIndex ) = 1.5e15;
        expectedKeplerianElements( inclinationIndex ) = PI;
        expectedKeplerianElements( trueAnomalyIndex ) = convertDegreesToRadians( 240.0 );

        // Declare variable indicating whether an exception has been thrown.
        bool isExceptionFound = false;

        // Try convert to unified state model elements and back and catch the expected runtime error.
        try
        {
            computedKeplerianElements = convertUnifiedStateModelExponentialMapToKeplerianElements(
                    convertKeplerianToUnifiedStateModelExponentialMapElements( expectedKeplerianElements,
                                                                 centralBodyGravitationalParameter ),
                        centralBodyGravitationalParameter );
        }
<<<<<<< HEAD
        catch( std::runtime_error& )
=======
        catch( std::runtime_error const& )

>>>>>>> 519c75a7
        {
            isExceptionFound = true;
        }

        // Check if runtime error has occured
        BOOST_CHECK( isExceptionFound );
    }

    // Case 7: 0 eccentricity and inclination orbit.
    {
        // Set Keplerian elements [m,-,rad,rad,rad,rad].
        expectedKeplerianElements( eccentricityIndex ) = 0.0;
            // argument of pericenter was set to 0 in case 4, so no error.
        expectedKeplerianElements( inclinationIndex ) = 0.0;
            // longitude of ascending node was set to 0 in case 5, so no error.

        // Convert to unified state model elements and back
        computedKeplerianElements = convertUnifiedStateModelExponentialMapToKeplerianElements(
                    convertKeplerianToUnifiedStateModelExponentialMapElements( expectedKeplerianElements,
                                                                   centralBodyGravitationalParameter ),
                    centralBodyGravitationalParameter );

        // Check if computed Keplerian elements match the expected values.
        TUDAT_CHECK_MATRIX_CLOSE_FRACTION( expectedKeplerianElements,
                                           computedKeplerianElements, tolerance );
    }

    // Case 8: true anomaly exceeding 180 degrees.
    {
        // Set Keplerian elements [m,-,rad,rad,rad,rad].
        expectedKeplerianElements( semiMajorAxisIndex ) = 1.5e11;
        expectedKeplerianElements( eccentricityIndex ) = 0.1;
        expectedKeplerianElements( inclinationIndex ) = convertDegreesToRadians( 50.0 );
        expectedKeplerianElements( argumentOfPeriapsisIndex ) = convertDegreesToRadians( 350.0 );
        expectedKeplerianElements( longitudeOfAscendingNodeIndex ) = convertDegreesToRadians( 15.0 );
        expectedKeplerianElements( trueAnomalyIndex ) = convertDegreesToRadians( 240.0 );

        // Convert to unified state model elements and back
        computedKeplerianElements = convertUnifiedStateModelExponentialMapToKeplerianElements(
                    convertKeplerianToUnifiedStateModelExponentialMapElements( expectedKeplerianElements,
                                                                   centralBodyGravitationalParameter ),
                    centralBodyGravitationalParameter );

        // Check if computed Keplerian elements match the expected values.
        TUDAT_CHECK_MATRIX_CLOSE_FRACTION( expectedKeplerianElements,
                                           computedKeplerianElements, tolerance );
    }
}
BOOST_AUTO_TEST_SUITE_END( )

} // end namespace unit_tests
} // end namespace tudat<|MERGE_RESOLUTION|>--- conflicted
+++ resolved
@@ -165,12 +165,7 @@
                     convertKeplerianToUnifiedStateModelExponentialMapElements( keplerianElements,
                                                                  centralBodyGravitationalParameter );
         }
-<<<<<<< HEAD
-        catch( std::runtime_error& )
-=======
         catch( std::runtime_error const& )
-
->>>>>>> 519c75a7
         {
             isExceptionFound = true;
         }
@@ -195,12 +190,7 @@
                     convertKeplerianToUnifiedStateModelExponentialMapElements( keplerianElements,
                                                                  centralBodyGravitationalParameter );
         }
-<<<<<<< HEAD
-        catch( std::runtime_error& )
-=======
         catch( std::runtime_error const& )
-
->>>>>>> 519c75a7
         {
             isExceptionFound = true;
         }
@@ -434,12 +424,7 @@
                                                                  centralBodyGravitationalParameter ),
                         centralBodyGravitationalParameter );
         }
-<<<<<<< HEAD
-        catch( std::runtime_error& )
-=======
         catch( std::runtime_error const& )
-
->>>>>>> 519c75a7
         {
             isExceptionFound = true;
         }
