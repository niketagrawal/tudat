/*    Copyright (c) 2010-2019, Delft University of Technology
 *    All rigths reserved
 *
 *    This file is part of the Tudat. Redistribution and use in source and
 *    binary forms, with or without modification, are permitted exclusively
 *    under the terms of the Modified BSD license. You should have received
 *    a copy of the license with this file. If not, please or visit:
 *    http://tudat.tudelft.nl/LICENSE.
 *
 */

#define BOOST_TEST_DYN_LINK
#define BOOST_TEST_MAIN

#include <boost/test/tools/floating_point_comparison.hpp>
#include <boost/test/unit_test.hpp>

#include <Eigen/Core>

#include "tudat/astro/basic_astro/orbitalElementConversions.h"
#include "tudat/astro/basic_astro/unitConversions.h"
#include "tudat/basics/testMacros.h"
#include "tudat/math/basic/mathematicalConstants.h"
#include "tudat/math/basic/basicMathematicsFunctions.h"

#include "tudat/astro/basic_astro/unifiedStateModelModifiedRodriguesParameterElementConversions.h"
#include "tudat/basics/basicTypedefs.h"
#include "tudat/astro/basic_astro/stateVectorIndices.h"

namespace tudat
{
namespace unit_tests
{



//! Test the functionality of the time conversion functions.
BOOST_AUTO_TEST_SUITE( test_USM6_Element_Conversions )

//! Unit test for conversion Keplerian orbital elements to unified state model elements.
BOOST_AUTO_TEST_CASE( testconvertKeplerianToUnifiedStateModelModifiedRodriguesParametersElements )
{
    using namespace orbital_element_conversions;
    using namespace unit_conversions;
    using mathematical_constants::PI;

    // Setting fraction tolerance for correctness evaluation
    double tolerance = 1.0E-14;

    // Declare gravitational parameter of central body
    const double centralBodyGravitationalParameter = 1.32712440018e20; // [m^3/s^2]

    // Initializing default Keplerian orbit
    Eigen::Vector6d keplerianElements = Eigen::Vector6d::Zero( 6 );
    keplerianElements( semiMajorAxisIndex ) = 1.5e11;
    keplerianElements( eccentricityIndex ) = 0.1;
    keplerianElements( inclinationIndex ) = convertDegreesToRadians( 50.0 );
    keplerianElements( argumentOfPeriapsisIndex ) = convertDegreesToRadians( 350.0 );
    keplerianElements( longitudeOfAscendingNodeIndex ) = convertDegreesToRadians( 15.0 );
    keplerianElements( trueAnomalyIndex ) = convertDegreesToRadians( 10.0 );

    // Unified state model element vector declaration
    Eigen::VectorXd expectedUnifiedStateModelElements
            = Eigen::VectorXd::Zero( 7 );
    Eigen::VectorXd computedUnifiedStateModelElements
            = Eigen::VectorXd::Zero( 7 );

    // Case 1: Elliptical prograde orbit (default case).
    {
        // Default case, so no modification necessary.

        // Expected unified state model elements [m/s,m/s,m/s,-,-,-,-].
        // (Results obtained by converting quaternions from USM7 unit test to exponential map, with MATLAB code).
        expectedUnifiedStateModelElements( CHodographUSM6Index ) = 29894.5892222602;
        expectedUnifiedStateModelElements( Rf1HodographUSM6Index ) = -260.548512780222;
        expectedUnifiedStateModelElements( Rf2HodographUSM6Index ) = 2978.08312848463;
        expectedUnifiedStateModelElements( sigma1USM6Index ) = 0.220695676902467;
        expectedUnifiedStateModelElements( sigma2USM6Index ) = 0.0290551370709508;
        expectedUnifiedStateModelElements( sigma3USM6Index ) = 0.0623089425250076;
        expectedUnifiedStateModelElements( shadowFlagUSM6Index ) = 1.0;

        // Compute unified state model elements.
        computedUnifiedStateModelElements =
                convertKeplerianToUnifiedStateModelModifiedRodriguesParameterElements( keplerianElements,
                                                               centralBodyGravitationalParameter );

        // Check if computed unified state model elements match the expected values.
        TUDAT_CHECK_MATRIX_CLOSE_FRACTION( expectedUnifiedStateModelElements,
                                           computedUnifiedStateModelElements, tolerance );

    }




    // Case 2: Hyperbolic retrograde orbit.
    {
        // Modify Keplerian elements [m,-,rad,rad,rad,rad], i.e. overwrite them.
        keplerianElements( semiMajorAxisIndex ) = -1.5e11;
        keplerianElements( eccentricityIndex ) = 2.0;
        keplerianElements( inclinationIndex ) = convertDegreesToRadians( 170.0 );
        keplerianElements( trueAnomalyIndex ) = convertDegreesToRadians( 10.0 );

        // Set expected unified state model elements [m/s,m/s,m/s,-,-,-,-].
        // (Results obtained by converting quaternions from USM7 unit test to exponential map, with MATLAB code).
        expectedUnifiedStateModelElements( CHodographUSM6Index ) = 17173.1340579794;
        expectedUnifiedStateModelElements( Rf1HodographUSM6Index ) = -2993.47450825659;
        expectedUnifiedStateModelElements( Rf2HodographUSM6Index ) = 34215.5701963558;
        expectedUnifiedStateModelElements( sigma1USM6Index ) = 0.909115353651481;
        expectedUnifiedStateModelElements( sigma2USM6Index ) = 0.119687306903266;
        expectedUnifiedStateModelElements( sigma3USM6Index ) = 0.0104712825219838;
        expectedUnifiedStateModelElements( shadowFlagUSM6Index ) = 1.0;

        // Compute unified state model elements.
        computedUnifiedStateModelElements =
                convertKeplerianToUnifiedStateModelModifiedRodriguesParameterElements( keplerianElements,
                                                               centralBodyGravitationalParameter );

        // Check if computed unified state model elements match the expected values.
        TUDAT_CHECK_MATRIX_CLOSE_FRACTION( expectedUnifiedStateModelElements,
                                           computedUnifiedStateModelElements, tolerance );

    }


    // Case 3: Parabolic retrograde orbit.
    {
        // Set Keplerian elements [m,-,rad,rad,rad,rad].
        keplerianElements( semiLatusRectumIndex ) = 1.5e11;
        keplerianElements( eccentricityIndex ) = 1.0;
        keplerianElements( inclinationIndex ) = convertDegreesToRadians( 170.0 );
        keplerianElements( trueAnomalyIndex ) = convertDegreesToRadians( 170.0 );

        // Set expected unified state model elements [m/s,m/s,m/s,-,-,-,-].
        // (Results obtained by converting quaternions from USM7 unit test to exponential map, with MATLAB code).
        expectedUnifiedStateModelElements( CHodographUSM6Index ) = 29744.7407136119;
        expectedUnifiedStateModelElements( Rf1HodographUSM6Index ) = -2592.42496973134;
        expectedUnifiedStateModelElements( Rf2HodographUSM6Index ) = 29631.5529950138;
        expectedUnifiedStateModelElements( sigma1USM6Index ) = 0.298426999166362;
        expectedUnifiedStateModelElements( sigma2USM6Index ) = -0.946489519440885;
        expectedUnifiedStateModelElements( sigma3USM6Index ) = 0.0867430205772025;
        expectedUnifiedStateModelElements( shadowFlagUSM6Index ) = 1.0;

        // Compute unified state model elements.
        computedUnifiedStateModelElements =
                convertKeplerianToUnifiedStateModelModifiedRodriguesParameterElements( keplerianElements,
                                                               centralBodyGravitationalParameter );

        // Check if computed unified state model elements match the expected values.
        TUDAT_CHECK_MATRIX_CLOSE_FRACTION( expectedUnifiedStateModelElements,
                                           computedUnifiedStateModelElements, tolerance );
    }

    // Case 4: Circular prograde orbit with non-zero argument of pericenter, test for error.
    {
        // Set Keplerian elements [m,-,rad,rad,rad,rad].
        keplerianElements( eccentricityIndex ) = 0.0;
            // Eccentricity is zero, while argument of pericenter is non-zero -> should give error
        keplerianElements( inclinationIndex ) = convertDegreesToRadians( 50.0 );

        // Declare variable indicating whether an exception has been thrown.
        bool isExceptionFound = false;

        // Try computing the unified state model elements and catch the expected runtime error.
        try
        {
            computedUnifiedStateModelElements =
                    convertKeplerianToUnifiedStateModelModifiedRodriguesParameterElements( keplerianElements,
                                                                 centralBodyGravitationalParameter );
        }
<<<<<<< HEAD
        catch( std::runtime_error& )
=======
        catch( std::runtime_error const& )

>>>>>>> b5aa6d04
        {
            isExceptionFound = true;
        }

        // Check if runtime error has occured
        BOOST_CHECK( isExceptionFound );
    }

    // Case 5: 0 inclination orbit, test for error because longitude of ascending node is non-zero
    {
        // Set Keplerian elements [m,-,rad,rad,rad,rad].
        keplerianElements( eccentricityIndex ) = 0.1;
        keplerianElements( inclinationIndex ) = 0.0;

        // Declare variable indicating whether an exception has been thrown.
        bool isExceptionFound = false;

        // Try computing the unified state model elements and catch the expected runtime error.
        try
        {
            computedUnifiedStateModelElements =
                    convertKeplerianToUnifiedStateModelModifiedRodriguesParameterElements( keplerianElements,
                                                                 centralBodyGravitationalParameter );
        }
<<<<<<< HEAD
        catch( std::runtime_error& )
=======
        catch( std::runtime_error const& )

>>>>>>> b5aa6d04
        {
            isExceptionFound = true;
        }

        // Check if runtime error has occured
        BOOST_CHECK( isExceptionFound );
    }

    // Case 6: 180 inclination orbit.
    {
        // Set Keplerian elements [m,-,rad,rad,rad,rad].
        keplerianElements( inclinationIndex ) = PI; // = 180 deg

        // Set expected unified state model elements [m/s,m/s,m/s,-,-,-,-].
        // (Results obtained by converting quaternions from USM7 unit test to exponential map, with MATLAB code).
        expectedUnifiedStateModelElements( CHodographUSM6Index ) = 29894.5892222602;
        expectedUnifiedStateModelElements( Rf1HodographUSM6Index ) = -260.548512780222;
        expectedUnifiedStateModelElements( Rf2HodographUSM6Index ) = 2978.08312848463;
        expectedUnifiedStateModelElements( sigma1USM6Index ) = -0.300705799504273;
        expectedUnifiedStateModelElements( sigma2USM6Index ) = 0.953716950748227;
        expectedUnifiedStateModelElements( sigma3USM6Index ) = -6.11740603377039e-17;
        expectedUnifiedStateModelElements( shadowFlagUSM6Index ) = 0.0;

        // Compute unified state model elements.
        computedUnifiedStateModelElements =
                convertKeplerianToUnifiedStateModelModifiedRodriguesParameterElements( keplerianElements,
                                                               centralBodyGravitationalParameter );

        // Because two elements are near-zero, a close fraction/percentage check will fail.
        // Therefore, 1.0 is added to the elements to avoid this
        expectedUnifiedStateModelElements( sigma3USM6Index ) =
                expectedUnifiedStateModelElements( sigma3USM6Index ) + 1.0;
        computedUnifiedStateModelElements( sigma3USM6Index ) =
                computedUnifiedStateModelElements( sigma3USM6Index ) + 1.0;

        // Check if computed elements match the expected values.
        TUDAT_CHECK_MATRIX_CLOSE_FRACTION( expectedUnifiedStateModelElements,
                                           computedUnifiedStateModelElements, tolerance );
    }

    // Case 7: 0 eccentricity and inclination orbit.
    {
        // Set Keplerian elements [m,-,rad,rad,rad,rad].
        keplerianElements( eccentricityIndex ) = 0.0;
        keplerianElements( inclinationIndex ) = 0.0;
        keplerianElements( longitudeOfAscendingNodeIndex ) = 0.0; // Default value because of zero inclination
        keplerianElements( argumentOfPeriapsisIndex ) = 0.0; // Default value because of zero eccentricity

        // Expected unified state model elements [m/s,m/s,m/s,-,-,-,-].
        // (Results obtained using code archive B. Romgens (2011)).
        expectedUnifiedStateModelElements( CHodographUSM6Index ) = 29744.7407136119;
        expectedUnifiedStateModelElements( Rf1HodographUSM6Index ) = 0;
        expectedUnifiedStateModelElements( Rf2HodographUSM6Index ) = 0;
        expectedUnifiedStateModelElements( sigma1USM6Index ) = 0;
        expectedUnifiedStateModelElements( sigma2USM6Index ) = 0;
        expectedUnifiedStateModelElements( sigma3USM6Index ) = 0.916331174017424;
        expectedUnifiedStateModelElements( shadowFlagUSM6Index ) = 0.0;

        // Compute unified state model elements.
        computedUnifiedStateModelElements =
                convertKeplerianToUnifiedStateModelModifiedRodriguesParameterElements( keplerianElements,
                                                               centralBodyGravitationalParameter );

        // Check if computed elements match the expected values.
        TUDAT_CHECK_MATRIX_CLOSE_FRACTION( expectedUnifiedStateModelElements,
                                           computedUnifiedStateModelElements, tolerance );
    }

    // Case 8: 200 degree inclination orbit, test for error.
    {
        keplerianElements( inclinationIndex ) = convertDegreesToRadians( 200.0 );
        bool isExceptionFound = false;

        // Try to convert Kepler to unified state model Elements
        try
        {
            computedUnifiedStateModelElements = convertKeplerianToUnifiedStateModelModifiedRodriguesParameterElements
                    ( keplerianElements, centralBodyGravitationalParameter );
        }
        // Catch the expected runtime error, and set the boolean flag to true.
        catch( std::runtime_error const& )

        {
            isExceptionFound = true;
        }

        // Check value of flag.
        BOOST_CHECK( isExceptionFound );
    }
}


//! Unit test for the conversion of unified state model elements to Keplerian elements
BOOST_AUTO_TEST_CASE( testconvertUnifiedStateModelModifiedRodriguesParametersToKeplerianElements )
{
    /* Used procedure:
      Because the Kepler to unified state model elements are verified, a subsequent conversion back
      to Keplerian elements should yield the same outcome as the input Keplerian state. This
      principle is used for verification.
     */

    using namespace orbital_element_conversions;
    using namespace unit_conversions;
    using mathematical_constants::PI;

    // Setting fraction tolerance for correctness evaluation
    double tolerance = 1.0E-14;

    // Declare gravitational parameter of central body
    const double centralBodyGravitationalParameter = 1.32712440018e20; // [m^3/s^2]

    // Initializing default Keplerian orbit
    Eigen::Vector6d expectedKeplerianElements = Eigen::VectorXd::Zero( 6 );
    expectedKeplerianElements( semiMajorAxisIndex ) = 1.5e11;
    expectedKeplerianElements( eccentricityIndex ) = 0.1;
    expectedKeplerianElements( inclinationIndex ) = convertDegreesToRadians( 50.0 );
    expectedKeplerianElements( argumentOfPeriapsisIndex ) = convertDegreesToRadians( 350.0 );
    expectedKeplerianElements( longitudeOfAscendingNodeIndex ) = convertDegreesToRadians( 15.0 );
    expectedKeplerianElements( trueAnomalyIndex ) = convertDegreesToRadians( 170.0 );

    // Declaring computed output vector.
    Eigen::Vector6d computedKeplerianElements = Eigen::VectorXd::Zero( 6 );



    // Case 1: Elliptical prograde orbit (default case).
    {
        // Default case, so no modification necessary.

        // Convert to unified state model elements and back.
        computedKeplerianElements = convertUnifiedStateModelModifiedRodriguesParametersToKeplerianElements(
                    convertKeplerianToUnifiedStateModelModifiedRodriguesParameterElements( expectedKeplerianElements,
                                                                   centralBodyGravitationalParameter ),
                    centralBodyGravitationalParameter );

        // Check if computed Keplerian elements match the expected values.
        TUDAT_CHECK_MATRIX_CLOSE_FRACTION( expectedKeplerianElements,
                                           computedKeplerianElements, tolerance );
    }

    // Case 2: Hyperbolic retrograde orbit.
    {
        // Modify Keplerian elements [m,-,rad,rad,rad,rad].
        expectedKeplerianElements( semiMajorAxisIndex ) = -1.5e11;
        expectedKeplerianElements( eccentricityIndex ) = 2.0;
        expectedKeplerianElements( inclinationIndex ) = convertDegreesToRadians( 160.0 );
        expectedKeplerianElements( trueAnomalyIndex ) = convertDegreesToRadians( 10.0 ); // 170 is above limit

        // Convert to unified state model elements and back.
        computedKeplerianElements = convertUnifiedStateModelModifiedRodriguesParametersToKeplerianElements(
                    convertKeplerianToUnifiedStateModelModifiedRodriguesParameterElements( expectedKeplerianElements,
                                                                   centralBodyGravitationalParameter ),
                    centralBodyGravitationalParameter );

        // Check if computed Keplerian elements match the expected values.
        TUDAT_CHECK_MATRIX_CLOSE_FRACTION( expectedKeplerianElements,
                                           computedKeplerianElements, tolerance );
    }

    // Case 3: Parabolic retrograde orbit.
    {
        // Set Keplerian elements [m,-,rad,rad,rad,rad].
        expectedKeplerianElements( semiLatusRectumIndex ) = 3.5e11;
        expectedKeplerianElements( eccentricityIndex ) = 1.0;
        expectedKeplerianElements( inclinationIndex ) = convertDegreesToRadians( 90.0 );

        // Convert to unified state model elements and back.
        computedKeplerianElements = convertUnifiedStateModelModifiedRodriguesParametersToKeplerianElements(
                    convertKeplerianToUnifiedStateModelModifiedRodriguesParameterElements( expectedKeplerianElements,
                                                                   centralBodyGravitationalParameter ),
                    centralBodyGravitationalParameter );

        // Check if computed Keplerian elements match the expected values.
        TUDAT_CHECK_MATRIX_CLOSE_FRACTION( expectedKeplerianElements,
                                           computedKeplerianElements, tolerance );
       }

    // Case 4: Circular prograde orbit.
    {
        // Set Keplerian elements [m,-,rad,rad,rad,rad].
        expectedKeplerianElements( semiMajorAxisIndex ) = 3.5e11;
        expectedKeplerianElements( eccentricityIndex ) = 0.0;
        expectedKeplerianElements( inclinationIndex ) = convertDegreesToRadians( 70.0 );
        expectedKeplerianElements( argumentOfPeriapsisIndex ) = 0.0; // For e = 0, undefined.

        // Convert to unified state model elements and back.
        computedKeplerianElements = convertUnifiedStateModelModifiedRodriguesParametersToKeplerianElements(
                    convertKeplerianToUnifiedStateModelModifiedRodriguesParameterElements( expectedKeplerianElements,
                                                                   centralBodyGravitationalParameter ),
                    centralBodyGravitationalParameter );

        // Check if computed Keplerian elements match the expected values.
        TUDAT_CHECK_MATRIX_CLOSE_FRACTION( expectedKeplerianElements,
                                           computedKeplerianElements, tolerance );
    }

    // Case 5: 0 inclination orbit,
    {
        // Set Keplerian elements [m,-,rad,rad,rad,rad].
        expectedKeplerianElements( eccentricityIndex ) = 0.3;
        expectedKeplerianElements( inclinationIndex ) = 0.0;
        expectedKeplerianElements( longitudeOfAscendingNodeIndex ) = 0.0; // Set to zero as for
        // non-inclined orbit planes, this parameter is undefined

        // Convert to unified state model elements and back.
        computedKeplerianElements = convertUnifiedStateModelModifiedRodriguesParametersToKeplerianElements(
                    convertKeplerianToUnifiedStateModelModifiedRodriguesParameterElements( expectedKeplerianElements,
                                                                   centralBodyGravitationalParameter ),
                    centralBodyGravitationalParameter );

        // Check if computed Keplerian elements match the expected values.
        TUDAT_CHECK_MATRIX_CLOSE_FRACTION( expectedKeplerianElements,
                                           computedKeplerianElements, tolerance );
    }

    // Case 6: 180 inclination orbit, test for error.
    {
        // Set Keplerian elements [m,-,rad,rad,rad,rad].
        expectedKeplerianElements( semiMajorAxisIndex ) = 1.5e15;
        expectedKeplerianElements( inclinationIndex ) = PI;
        expectedKeplerianElements( trueAnomalyIndex ) = convertDegreesToRadians( 240.0 );

        // Declare variable indicating whether an exception has been thrown.
        bool isExceptionFound = false;

        // Try convert to unified state model elements and back and catch the expected runtime error.
        try
        {
            computedKeplerianElements = convertUnifiedStateModelModifiedRodriguesParametersToKeplerianElements(
                    convertKeplerianToUnifiedStateModelModifiedRodriguesParameterElements( expectedKeplerianElements,
                                                                 centralBodyGravitationalParameter ),
                        centralBodyGravitationalParameter );
        }
<<<<<<< HEAD
        catch( std::runtime_error& )
=======
        catch( std::runtime_error const& )

>>>>>>> b5aa6d04
        {
            isExceptionFound = true;
        }

        // Check if runtime error has occured
        BOOST_CHECK( isExceptionFound );
    }

    // Case 7: 0 eccentricity and inclination orbit.
    {
        // Set Keplerian elements [m,-,rad,rad,rad,rad].
        expectedKeplerianElements( eccentricityIndex ) = 0.0;
            // argument of pericenter was set to 0 in case 4, so no error.
        expectedKeplerianElements( inclinationIndex ) = 0.0;
            // longitude of ascending node was set to 0 in case 5, so no error.

        // Convert to unified state model elements and back
        computedKeplerianElements = convertUnifiedStateModelModifiedRodriguesParametersToKeplerianElements(
                    convertKeplerianToUnifiedStateModelModifiedRodriguesParameterElements( expectedKeplerianElements,
                                                                   centralBodyGravitationalParameter ),
                    centralBodyGravitationalParameter );

        // Check if computed Keplerian elements match the expected values.
        TUDAT_CHECK_MATRIX_CLOSE_FRACTION( expectedKeplerianElements,
                                           computedKeplerianElements, tolerance );
    }

    // Case 8: true anomaly exceeding 180 degrees.
    {
        // Set Keplerian elements [m,-,rad,rad,rad,rad].
        expectedKeplerianElements( semiMajorAxisIndex ) = 1.5e11;
        expectedKeplerianElements( eccentricityIndex ) = 0.1;
        expectedKeplerianElements( inclinationIndex ) = convertDegreesToRadians( 50.0 );
        expectedKeplerianElements( argumentOfPeriapsisIndex ) = convertDegreesToRadians( 350.0 );
        expectedKeplerianElements( longitudeOfAscendingNodeIndex ) = convertDegreesToRadians( 15.0 );
        expectedKeplerianElements( trueAnomalyIndex ) = convertDegreesToRadians( 240.0 );

        // Convert to unified state model elements and back
        computedKeplerianElements = convertUnifiedStateModelModifiedRodriguesParametersToKeplerianElements(
                    convertKeplerianToUnifiedStateModelModifiedRodriguesParameterElements( expectedKeplerianElements,
                                                                   centralBodyGravitationalParameter ),
                    centralBodyGravitationalParameter );

        // Check if computed Keplerian elements match the expected values.
        TUDAT_CHECK_MATRIX_CLOSE_FRACTION( expectedKeplerianElements,
                                           computedKeplerianElements, tolerance );
    }
}
BOOST_AUTO_TEST_SUITE_END( )

} // end namespace unit_tests
} // end namespace tudat<|MERGE_RESOLUTION|>--- conflicted
+++ resolved
@@ -168,12 +168,7 @@
                     convertKeplerianToUnifiedStateModelModifiedRodriguesParameterElements( keplerianElements,
                                                                  centralBodyGravitationalParameter );
         }
-<<<<<<< HEAD
-        catch( std::runtime_error& )
-=======
-        catch( std::runtime_error const& )
-
->>>>>>> b5aa6d04
+        catch( std::runtime_error const& )s
         {
             isExceptionFound = true;
         }
@@ -198,12 +193,7 @@
                     convertKeplerianToUnifiedStateModelModifiedRodriguesParameterElements( keplerianElements,
                                                                  centralBodyGravitationalParameter );
         }
-<<<<<<< HEAD
-        catch( std::runtime_error& )
-=======
         catch( std::runtime_error const& )
-
->>>>>>> b5aa6d04
         {
             isExceptionFound = true;
         }
@@ -437,12 +427,7 @@
                                                                  centralBodyGravitationalParameter ),
                         centralBodyGravitationalParameter );
         }
-<<<<<<< HEAD
-        catch( std::runtime_error& )
-=======
         catch( std::runtime_error const& )
-
->>>>>>> b5aa6d04
         {
             isExceptionFound = true;
         }
