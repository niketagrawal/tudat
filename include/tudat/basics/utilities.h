/*    Copyright (c) 2010-2019, Delft University of Technology
 *    All rigths reserved
 *
 *    This file is part of the Tudat. Redistribution and use in source and
 *    binary forms, with or without modification, are permitted exclusively
 *    under the terms of the Modified BSD license. You should have received
 *    a copy of the license with this file. If not, please or visit:
 *    http://tudat.tudelft.nl/LICENSE.
 */

#ifndef TUDAT_UTILITIES_H
#define TUDAT_UTILITIES_H

#include <map>
#include <vector>
#include <iostream>

#include <functional>
#include <boost/multi_array.hpp>
#include <memory>

#include <Eigen/Core>

namespace tudat
{

namespace utilities
{

//! Function to recalculate map keys as a linear function of original map keys.
/*!
 *  Function to recalculate map keys as a linear function of original map keys, i.e. new map key is constant * old key - offset or
 *  ( old key - offset ) * constant, where the choise between these two is provided by an input boolean.
 *  \param originalMap Orignal, unscaled map
 *  \param offset Offset that is to be applied to (subtracted from) map keys
 *  \param scale Value by which existing map keys are to be scaled (either before or agter application of offset variabled, depending on value
 *  of isOffsetAppliedFirst input variable)
 *  \param isOffsetAppliedFirst Boolean denoting order in which offset and scale are to be applied to existing map keys.
 */
template< typename S, typename T >
std::map< S, T > linearlyScaleKeyOfMap(
        const std::map< S, T >& originalMap, S offset, S scale, bool isOffsetAppliedFirst = true )
{
    // Declare new map
    std::map< S, T > scaledMap;
    double newKey;

    // Iterate over old map and calculate new key values.
    for( typename std::map< S, T >::const_iterator mapIterator = originalMap.begin( ); mapIterator != originalMap.end( ); mapIterator++ )
    {
        // Determine order in which modifications are to be applied
        if( isOffsetAppliedFirst )
        {
            newKey = ( mapIterator->first - offset ) * scale;
        }
        else
        {
            newKey = mapIterator->first * scale - offset;
        }

        // Set scalted map key with corresponding value in new map
        scaledMap[ newKey ] = mapIterator->second;
    }
    return scaledMap;
}

//! Function to create a vector from the values of a map
/*!
 *  Function to create a vector from the values of a map. The output vector is in the order of the map entries, i.e. as provided by a forward iterator.
 *  The map keys are not used for the return vector.
 *  \param inputMap Original map from which the vector is to be created
 *  \return Vector created from the map values
 */
template< typename VectorArgument, typename KeyType >
std::vector< VectorArgument > createVectorFromMapValues( const std::map< KeyType, VectorArgument >& inputMap )
{
    // Create and size return vector.
    std::vector< VectorArgument > outputVector;
    outputVector.resize( inputMap.size( ) );

    // Iterate over all map entries and create vector
    int currentIndex = 0;
    for( typename std::map< KeyType, VectorArgument >::const_iterator mapIterator = inputMap.begin( );
         mapIterator != inputMap.end( ); mapIterator++, currentIndex++ )
    {
        outputVector[ currentIndex ] = mapIterator->second;
    }

    return outputVector;
}

//! Function to create a vector from the keys of a map
/*!
 *  Function to create a vector from the keys of a map. The output vector is in the order of the map entries, i.e. as provided by a forward iterator.
 *  The map values are not used for the return vector.
 *  \param inputMap Original map from which the vector is to be created
 *  \return Vector created from the map keys
 */
template< typename VectorArgument, typename KeyType >
std::vector< KeyType > createVectorFromMapKeys( const std::map< KeyType, VectorArgument >& inputMap )
{
    // Create and size return vector.
    std::vector< KeyType > outputVector;
    outputVector.resize( inputMap.size( ) );

    // Iterate over all map entries and create vector
    int currentIndex = 0;
    for( typename std::map< KeyType, VectorArgument >::const_iterator mapIterator = inputMap.begin( );
         mapIterator != inputMap.end( ); mapIterator++, currentIndex++ )
    {
        outputVector[ currentIndex ] = mapIterator->first;
    }

    return outputVector;
}

//! Function to sum the return values of two boost function with empty input argument list.
/*!
 * Function to sum the return values of two boost function with empty input argument list.
 * \param function1 First function to be added.
 * \param function2 Second function to be added.
 * \return Sum of return values of function1 and function2
 */
template< typename S >
S sumFunctionReturn( const std::function< S( ) > function1, const std::function< S( ) > function2 )
{
    return function1( ) + function2( );
}

//! Function to subtract the return values of two boost function with empty input argument list.
/*!
 * Function to subtract the return values of two boost function with empty input argument list.
 * \param function1 First function to be subtracted from.
 * \param function2 Second function to be subtracted.
 * \return Return values of function1 - return value of function2
 */
template< typename S >
S subtractFunctionReturn( const std::function< S( ) > function1, const std::function< S( ) > function2 )
{
    return function1( ) - function2( );
}

//! Function to create a vector block history from full matrix history.
/*!
 *  Function to create a vector matrix block history from full matrix history.
 *  \param matrixHistory Full matrix history
 *  \param blockMatrixHistory Block vector history (return by reference).
 *  \param startIndices Starting point (row,column) in matrix of return vector blocks.
 *  \param segmentSize Number of rows in vector.
 */
template< typename S, typename T >
void createVectorBlockMatrixHistory(
        const std::map< S, Eigen::Matrix< T, Eigen::Dynamic, Eigen::Dynamic > >& matrixHistory,
        std::map< S, Eigen::Matrix< T, Eigen::Dynamic, 1 > >& blockMatrixHistory,
        const std::pair< int, int > startIndices, const int segmentSize )
{
    blockMatrixHistory.clear( );

    // Loop over integration output and put results in corresponding data structures.
    for( typename std::map< S, Eigen::Matrix< T, Eigen::Dynamic, Eigen::Dynamic > >::const_iterator matrixIterator = matrixHistory.begin( );
         matrixIterator != matrixHistory.end( ); matrixIterator++ )
    {
        // Set numerically integrated states of bodies.
        blockMatrixHistory[ matrixIterator->first ] =
                matrixIterator->second.block( startIndices.first, startIndices.second, segmentSize, 1 );
    }
}

//! Function to print the contents of a map, line by line
/*!
 *  Function to print the contents of a map, line by line. Both the key and value types must have the << operator defined
 *  \param mapToPrint Map that is to be printed.
 */
template< typename S, typename T >
void printMapContents( const std::map< S, T >& mapToPrint )
{
    for( typename std::map< S, T >::const_iterator mapIterator = mapToPrint.begin( );
         mapIterator != mapToPrint.end( ); mapIterator++ )
    {
        std::cout << mapIterator->first << ", " << mapIterator->second << std::endl;
    }
}

//! Function to cast a map of Eigen matrices from one key/matrix scalar type set to another set
/*!
 *  Function to produce a map of Eigen matrices, cast from one set of key/matrix scalar type set to another set.
 *  \param originalMap Map in original types
 *  \param newTypesMap Map that is to be created (returned by reference).
 */
template< typename S, typename T, typename U, typename V, int Rows, int Columns >
void castMatrixMap( const std::map< S, Eigen::Matrix< T, Rows, Columns > >& originalMap,
                          std::map< U, Eigen::Matrix< V, Rows, Columns > >& newTypesMap )
{
    newTypesMap.clear( );
    for( typename std::map< S, Eigen::Matrix< T, Rows, Columns > >::const_iterator mapIterator = originalMap.begin( );
         mapIterator != originalMap.end( ); mapIterator++ )
    {
        newTypesMap[ static_cast< U >( mapIterator->first ) ] = mapIterator->second.template cast< V >( );
    }
}

//! Function to dynamic cast vector of shared pointers of one type to shared pointers of another type.
/*!
 *  Function to dynamic cast vector of shared pointers of one type (S) to shared pointers of another type (T). The dynamic cast must be permissible,
 *  i.e. an S pointer must succesfully dynamic cast to a T pointer (T shoudl typically derive from S).
 *  \param originalVector Vector of S shared pointers.
 *  \return Dynamic casted vector of T shared pointers.
 */
template< typename S, typename T >
std::vector< std::shared_ptr< T > >dynamicCastSVectorToTVector( const std::vector< std::shared_ptr< S > >& originalVector )
{
    std::vector< std::shared_ptr< T > > castVector;

    // Iterate over all entries and perform dynamic cast for each entry.
    for( unsigned int i = 0; i < originalVector.size( ); i++ )
    {
        castVector.push_back( std::dynamic_pointer_cast< T >( originalVector.at( i ) ) );
    }

    return castVector;
}

//! Function to concatenate matrix values of map.
template< typename KeyType, typename ScalarType, int NumberOfRows, int NumberOfColumns = 1 >
Eigen::Matrix< ScalarType, Eigen::Dynamic, NumberOfColumns > createConcatenatedEigenMatrixFromMapValues(
        const std::map< KeyType, Eigen::Matrix< ScalarType, NumberOfRows, NumberOfColumns > >& inputMap )
{
    // Create and size return vector.
    Eigen::Matrix< ScalarType, Eigen::Dynamic, NumberOfColumns > outputVector;

    int columns;
    if( NumberOfColumns != Eigen::Dynamic )
    {
        columns = NumberOfColumns;
    }
    else
    {
        columns = inputMap.begin( )->second.cols( );
    }

    if( NumberOfRows != Eigen::Dynamic )
    {
        int counter = 0;

        outputVector.resize( inputMap.size( ) * NumberOfRows, columns );
        for( typename std::map< KeyType, Eigen::Matrix< ScalarType, NumberOfRows, NumberOfColumns > >::const_iterator mapIterator =
             inputMap.begin( ); mapIterator != inputMap.end( ); mapIterator++ )
        {
            outputVector.block( counter, 0, NumberOfRows, columns ) = mapIterator->second;
            counter += NumberOfRows;
        }
    }
    else
    {
        int concatenatedSize = 0;

        for( typename std::map< KeyType, Eigen::Matrix< ScalarType, NumberOfRows, NumberOfColumns > >::const_iterator mapIterator =
             inputMap.begin( ); mapIterator != inputMap.end( ); mapIterator++ )
        {
            concatenatedSize += mapIterator->second.rows( );
        }

        outputVector.resize( concatenatedSize, columns );
        int currentSize;
        int counter = 0;

        for( typename std::map< KeyType, Eigen::Matrix< ScalarType, NumberOfRows, NumberOfColumns > >::const_iterator mapIterator =
             inputMap.begin( ); mapIterator != inputMap.end( ); mapIterator++ )
        {
            currentSize = mapIterator->second.rows( );
            outputVector.block( counter, 0, currentSize, columns ) = mapIterator->second;
            counter += currentSize;
        }
    }

    return outputVector;
}

//! Function to extract both keys and values from map, and output them as a pair.
template< typename KeyType, typename ScalarType, int NumberOfRows >
std::pair< Eigen::Matrix< ScalarType, Eigen::Dynamic, 1 >, Eigen::Matrix< ScalarType, Eigen::Dynamic, Eigen::Dynamic > >
extractKeyAndValuesFromMap( const std::map< KeyType, Eigen::Matrix< ScalarType, NumberOfRows, 1 > >& inputMap )
{
    // Declare eventual output variables
    Eigen::Matrix< ScalarType, Eigen::Dynamic, 1 > keyValuesVector;
    Eigen::Matrix< ScalarType, Eigen::Dynamic, Eigen::Dynamic > mappedValuesMatrix;

    // Make compatible with Eigen::Dynamic vectors
    bool dynamicInput = ( NumberOfRows == Eigen::Dynamic );
    unsigned int resizingDimension = dynamicInput ? inputMap.begin( )->second.rows( ) : NumberOfRows;

    // Assign size to matrices
    unsigned int numberOfKeys = inputMap.size( );
    keyValuesVector.resize( numberOfKeys, 1 );
    mappedValuesMatrix.resize( resizingDimension, numberOfKeys );

    // Loop over map and save elements
    int i = 0;
    for ( typename std::map< KeyType, Eigen::Matrix< ScalarType, NumberOfRows, 1 > >::const_iterator
          mapIterator = inputMap.begin( ); mapIterator != inputMap.end( ); mapIterator++, i++ )
    {
        keyValuesVector[ i ] = mapIterator->first;
        mappedValuesMatrix.col( i ) = mapIterator->second;
    }

    // Give output
    return std::make_pair( keyValuesVector, mappedValuesMatrix );
}

//! Function to convert Eigen::Vector to std::vector.
template< typename T >
std::vector< T > convertEigenVectorToStlVector( const Eigen::Matrix< T, Eigen::Dynamic, 1 >& eigenVector )
{
    std::vector< T > stlVector;
    stlVector.resize( eigenVector.rows( ) );
    for( int i = 0; i < eigenVector.rows( ); i++ )
    {
        stlVector[ i ] = eigenVector( i );
    }
    return stlVector;
}

//! Function to convert std::vector to Eigen::Vector.
template< typename T >
Eigen::Matrix< T, Eigen::Dynamic, 1 > convertStlVectorToEigenVector( const std::vector< T >& stlVector )
{
    Eigen::Matrix< T, Eigen::Dynamic, 1 > eigenVector = Eigen::Matrix< T, Eigen::Dynamic, 1 >::Zero( stlVector.size( ) );
    for( unsigned int i = 0; i < stlVector.size( ); i++ )
    {
        eigenVector[ i ] = stlVector[ i ];
    }
    return eigenVector;
}

//! Function to convert std::vector to Eigen::Matrix.
template< typename T, int Rows = Eigen::Dynamic >
Eigen::Matrix< T, Eigen::Dynamic, Eigen::Dynamic > convertStlVectorToEigenMatrix(
        const std::vector< Eigen::Matrix< T, Rows, 1 > >& stlVector )
{
    // Create empty vector
    int numberOfRows = Rows;
    if ( numberOfRows == Eigen::Dynamic )
    {
        numberOfRows = stlVector.front( ).rows( );
    }
    Eigen::Matrix< T, Eigen::Dynamic, Eigen::Dynamic > eigenMatrix =
            Eigen::Matrix< T, Eigen::Dynamic, Eigen::Dynamic >::Zero( numberOfRows, stlVector.size( ) );

    // Assign values
    for( unsigned int i = 0; i < stlVector.size( ); i++ )
    {
        eigenMatrix.col( i ) = stlVector.at( i );
    }
    return eigenMatrix;
}

//! Function to add a double to all entries in an STL vector.
/*!
 *  Function to add a double to all entries in an STL vector (addition of a double must be defined for T type).
 *  \param vector Vector to which a double is to be added.
 *  \param scalar Value that is to be added to vector
 *  \return New vector with scalar added to all entries of input vector.
 */
template< typename T >
std::vector< T > addScalarToVector( const std::vector< T >& vector, const double scalar )
{
    // Declare and resize return vector.
    std::vector< T > addedVector;
    addedVector.resize( vector.size( ) );

    // Add scalar to all entries of input vector
    for( unsigned int i = 0; i < vector.size( ); i++ )
    {
        addedVector[ i ] = vector[ i ] + scalar;
    }

    return addedVector;
}

//! Function to copy a multi-array into another multi-array
/*!
 *  Function to copy a multi-array into another multi-array, resizing the new multi-array accordingly
 *  \param arrayToCopy Multi-array that is to be copied
 *  \param targetArray New multi-array into which arrayToCopy is to be copied (returned by reference).
 */
template< typename S, int NumberOfDimensions >
void copyMultiArray( const boost::multi_array< S, NumberOfDimensions >& arrayToCopy,
                     boost::multi_array< S, NumberOfDimensions >& targetArray )
{
    std::vector< size_t > ex;
    const size_t* shape = arrayToCopy.shape( );
    ex.assign( shape, shape + arrayToCopy.num_dimensions( ) );
    targetArray.resize( ex );
    targetArray = arrayToCopy;
}

//! Get index in nth direction of pointer to single entry in multi-array of doubles
/*!
 *  Get index in nth direction of pointer to single entry in multi-array of doubles
 *  \param multiArray Multi-array for which the index is to be retrieved
 *  \param requestedElement Pointer to element for which index is to be retrieved
 *  \param direction Dimension of multi-array for which index is to be retrieved
 *  \return Index in nth direction of pointer to single entry in multi-array of doubles
 */
template< unsigned int NumberOfDimensions >
typename boost::multi_array< double, NumberOfDimensions >::index getMultiArrayIndex(
        const typename boost::multi_array< double, NumberOfDimensions >& multiArray, const double* requestedElement,
        const unsigned short int direction )
{
    int offset = requestedElement - multiArray.origin( );
    return( offset / multiArray.strides( )[ direction ] % multiArray.shape( )[ direction ] +
            multiArray.index_bases( )[ direction ] );
}

//! Get indices of pointer to single entry in multi-array (size 1) of doubles
/*!
 *  Get indices of pointer to single entry in multi-array (size 1) of doubles
 *  \param multiArray Multi-array for which the index is to be retrieved
 *  \param requestedElement Pointer to element for which index is to be retrieved
 *  \return Indices of pointer to single entry in multi-array of doubles
 */
boost::array< boost::multi_array< double, 1 >::index, 1 > getMultiArrayIndexArray(
        const boost::multi_array< double, 1 >& multiArray, const double* requestedElement );

//! Get indices of pointer to single entry in multi-array (size 2) of doubles
/*!
 *  Get indices of pointer to single entry in multi-array (size 2) of doubles
 *  \param multiArray Multi-array for which the index is to be retrieved
 *  \param requestedElement Pointer to element for which index is to be retrieved
 *  \return Indices of pointer to single entry in multi-array of doubles
 */
boost::array< boost::multi_array< double, 2 >::index, 2 > getMultiArrayIndexArray(
        const boost::multi_array< double, 2 >& multiArray, const double* requestedElement );

//! Get indices of pointer to single entry in multi-array (size 3) of doubles
/*!
 *  Get indices of pointer to single entry in multi-array (size 3) of doubles
 *  \param multiArray Multi-array for which the index is to be retrieved
 *  \param requestedElement Pointer to element for which index is to be retrieved
 *  \return Indices of pointer to single entry in multi-array of doubles
 */
boost::array< boost::multi_array< double, 3 >::index, 3 > getMultiArrayIndexArray(
        const boost::multi_array< double, 3 >& multiArray, const double* requestedElement );

template< typename S, typename T >
std::vector< S > createVectorFromVectorOfPairFirsts( const std::vector< std::pair< S, T > > inputVector )
{
    std::vector< S > outputVector;

    for( unsigned int i = 0; i < inputVector.size( ); i++ )
    {
        outputVector.push_back( inputVector.at( i ).first );
    }
    return outputVector;
}

template< typename T, typename S >
T evaluateFunctionWithoutInputArgumentDependency( std::function< T( ) > inputFreeFunction, const S dummyInput )
{
    return inputFreeFunction( );
}

//! Function to get the order in which the input vector would be sorted (in ascending order)
/*!
 *  Function to get the order in which the input vector would be sorted (in ascending order). Example: for inout vector
 *  (5,2,6,7,4,0), output would be (5,1,4,0,2,3).
 *  \param unsortedVector Vector of which the sort order is to be determined
 *  \return Order in which the input vector would be sorted (in ascending order)
 */
template< typename T >
std::vector< int > getSortOrderOfVector( const std::vector< T > unsortedVector )
{
    return getSortOrderOfVectorAndSortedVector( unsortedVector ).first;
}

//! Function to create a vector from the values of a multimap
/*!
 *  Function to create a vector from the values of a multimap. The output vector is in the order of the multimap entries, i.e. as provided by a
 *  forward iterator. The multimap keys are not used for the return vector.
 *  \param inputMap Original multimap from which the vector is to be created
 *  \return Vector created from the multimap values
 */
template< typename VectorArgument, typename KeyType >
std::vector< VectorArgument > createVectorFromMultiMapValues( const std::multimap< KeyType, VectorArgument >& inputMap )
{
    // Create and size return vector.
    std::vector< VectorArgument > outputVector;
    outputVector.resize( inputMap.size( ) );

    // Iterate over all map entries and create vector
    int currentIndex = 0;
    for( typename std::multimap< KeyType, VectorArgument >::const_iterator mapIterator = inputMap.begin( );
         mapIterator != inputMap.end( ); mapIterator++ )
    {
        outputVector[ currentIndex ] = mapIterator->second;
        currentIndex++;
    }

    return outputVector;
}

//! Function to create a vector from the keys of a multimap
/*!
 *  Function to create a vector from the keys of a multimap. The output vector is in the order of the multimap entries, i.e. as provided by a
 *  forward iterator. The multimap values are not used for the return vector.
 *  \param inputMap Original multimap from which the vector is to be created
 *  \return Vector created from the multimap keys
 */
template< typename VectorArgument, typename KeyType >
std::vector< KeyType > createVectorFromMultiMapKeys( const std::multimap< KeyType, VectorArgument >& inputMap )
{
    // Create and size return vector.
    std::vector< KeyType > outputVector;
    outputVector.resize( inputMap.size( ) );

    // Iterate over all map entries and create vector
    int currentIndex = 0;
    for( typename std::multimap< KeyType, VectorArgument >::const_iterator mapIterator = inputMap.begin( );
         mapIterator != inputMap.end( ); mapIterator++ )
    {
        outputVector[ currentIndex ] = mapIterator->first;
        currentIndex++;
    }

    return outputVector;
}

//! Function to get sorted vector of an input vector, as well as the order in which this input has been be sorted (ascending)
/*!
 *  Function to get sorted vector of an input vector, as well as the order in which this input has been be sorted (ascending)).
 *  Example: for inout vector (5,2,6,7,4,0), output would be [(5,1,4,0,2,3), (0,2,4,5,6,7)].
 *  \param unsortedVector Vector that is to be sorted
 *  \return Parit, with first: order in which the input vector is sorted (in ascending order), second: sorted input vector
 */
template< typename T >
std::pair< std::vector< int >, std::vector< T > > getSortOrderOfVectorAndSortedVector( const std::vector< T > unsortedVector )
{
    std::multimap< T, int > sortMap;
    for( unsigned int i = 0; i < unsortedVector.size( ); i++ )
    {
        sortMap.insert( std::pair< T, int >( unsortedVector[ i ], i ) );
    }

    return std::make_pair( createVectorFromMultiMapValues( sortMap ), createVectorFromMultiMapKeys( sortMap ) );
}

template< typename T >
bool doStlVectorContentsMatch(
        const std::vector< T >& vectorA, const std::vector< T >& vectorB )
{
    bool doVectorsMatch = true;
    if( vectorA.size( ) != vectorB.size( ) )
    {
        doVectorsMatch = false;
    }
    else
    {
        for( unsigned int i = 0; i < vectorA.size( ); i++ )
        {
            if( std::count( vectorB.begin( ), vectorB.end( ), vectorA.at( i ) ) !=
                    std::count( vectorA.begin( ), vectorA.end( ), vectorA.at( i ) ))
            {
                doVectorsMatch = false;
            }
        }
    }

    return doVectorsMatch;
}

//! Transform from map of std::vector (output of text file reader) to map of Eigen::Array
template< typename MapKey, typename ScalarType >
std::map< MapKey, Eigen::Array< ScalarType, Eigen::Dynamic, 1 > > convertStlVectorMapToEigenVectorMap(
        std::map< MapKey, std::vector< ScalarType > > stlVectorMap )
{
    std::map< MapKey, Eigen::Array< ScalarType, Eigen::Dynamic, 1 > > eigenMap;
    for ( auto ent: stlVectorMap )
    {
        Eigen::Array< ScalarType, Eigen::Dynamic, 1 > array( ent.second.size( ) );
        for ( int i = 0; i < array.rows( ); i++ )
        {
            array.row( i ) = ent.second.at( i );
        }
        eigenMap[ ent.first ] = array;
    }
    return eigenMap;
}

//! Function to slice standard library vector, given an optional initial and final slicing values.
template< typename T >
std::vector< T > sliceStlVector( const std::vector< T >& vectorToBeSliced, unsigned int startIndex = 0,
                                 unsigned int endIndex = std::numeric_limits< unsigned int >::signaling_NaN( ) )
{
    // Declare output vector
    std::vector< T > slicedVector;

    // Give value to end index
    if ( endIndex == std::numeric_limits< unsigned int >::signaling_NaN( ) )
    {
        endIndex = vectorToBeSliced.size( ) - 1;
    }

    // Check that boundaries make sense
    if ( startIndex > endIndex )
    {
        // Warn user of inconsistency
        std::cerr << "Warning in slicing of std::vector. The starting index is greater than the end index. "
                     "The indices will be swapped." << std::endl;

        // Swap indices
        unsigned int temporaryIndex = startIndex;
        startIndex = endIndex;
        endIndex = temporaryIndex;
    }

    // Transfer values to sliced array
    for ( unsigned int i = startIndex; i < ( endIndex + 1 ); i++ )
    {
        slicedVector.push_back( vectorToBeSliced.at( i ) );
    }
    return slicedVector;
}

template< typename KeyType, typename ScalarType, int FixedSize >
void castDynamicToFixedSizeEigenVectorMap(
        std::map< KeyType, Eigen::Matrix< ScalarType, Eigen::Dynamic, 1 > >& originalMap,
        std::map< KeyType, Eigen::Matrix< ScalarType, FixedSize, 1 > >& fixedSizeMap )
{
    for( auto mapIterator : originalMap )
    {
        fixedSizeMap[ mapIterator.first ] = mapIterator.second;
    }
}

//! Function to return the sign (+1 or -1) of a variable of type T
/*!
 *  \param val Variable for which sign is to be determined
 *  \return Sign of variable
 */
template < typename T > int sgn( const T& val )
{
    return ( T( 0 ) < val ) - ( val < T( 0 ) );
}

<<<<<<< HEAD
//! From https://stackoverflow.com/questions/27028226/python-linspace-in-c
template<typename T>
std::vector<T> linspace(T start_in, T end_in, int num_in)
{

    std::vector<double> linspaced;

    T start = static_cast<T>(start_in);
    T end = static_cast<T>(end_in);
    T num = static_cast<T>(num_in);

    if (num == 0) { return linspaced; }
    if (num == 1)
    {
        linspaced.push_back(start);
        return linspaced;
    }

    double delta = (end - start) / (num - 1);

    for(int i=0; i < num-1; ++i)
    {
        linspaced.push_back(start + delta * i);
    }
    linspaced.push_back(end);
    return linspaced;
}
=======
template< typename KeyType, typename ScalarType >
std::map< KeyType, Eigen::Matrix< ScalarType, Eigen::Dynamic, 1 > > sliceMatrixHistory(
        const std::map< KeyType, Eigen::Matrix< ScalarType, Eigen::Dynamic, 1 > >& fullHistory,
        const std::pair< int, int > sliceStartIndexAndSize )
{
    std::map< KeyType, Eigen::Matrix< ScalarType, Eigen::Dynamic, 1 > > slicedHistory;

    for( auto mapIterator : fullHistory )
    {
        slicedHistory[ mapIterator.first ] = mapIterator.second.segment(
                    sliceStartIndexAndSize.first, sliceStartIndexAndSize.second );
    }
    return slicedHistory;
}

template< typename KeyType, typename ValueType >
std::map< KeyType, ValueType > concatenateMaps(
        const std::vector< std::map< KeyType, ValueType > >& mapList )
{
    std::map< KeyType, ValueType > concatenatedMaps;

    for( unsigned int i = 0; i < mapList.size( ); i++ )
    {
        std::map< KeyType, ValueType > mapToInsert = mapList.at( i );
        concatenatedMaps.insert( mapToInsert.begin( ), mapToInsert.end( ) );
    }
    return concatenatedMaps;
}

template< typename KeyType, typename ValueType >
std::map< KeyType, ValueType > createMapFromVectors(
        const std::vector< KeyType >& keyList,
        const std::vector< ValueType >& valueList )
{
    if( keyList.size( ) != valueList.size( ) )
    {
        throw std::runtime_error( "Error when creating map for keys and values, sizes are incompatible" );
    }
    std::map< KeyType, ValueType > createdMap;
    for( unsigned int i = 0; i < keyList.size( ); i++ )
    {
        createdMap[ keyList.at( i ) ] = valueList.at( i );
    }
    return createdMap;

}

>>>>>>> c66470a9

} // namespace utilities

} // namespace tudat

#endif // TUDAT_UTILITIES_H<|MERGE_RESOLUTION|>--- conflicted
+++ resolved
@@ -642,7 +642,6 @@
     return ( T( 0 ) < val ) - ( val < T( 0 ) );
 }
 
-<<<<<<< HEAD
 //! From https://stackoverflow.com/questions/27028226/python-linspace-in-c
 template<typename T>
 std::vector<T> linspace(T start_in, T end_in, int num_in)
@@ -670,7 +669,7 @@
     linspaced.push_back(end);
     return linspaced;
 }
-=======
+
 template< typename KeyType, typename ScalarType >
 std::map< KeyType, Eigen::Matrix< ScalarType, Eigen::Dynamic, 1 > > sliceMatrixHistory(
         const std::map< KeyType, Eigen::Matrix< ScalarType, Eigen::Dynamic, 1 > >& fullHistory,
@@ -718,8 +717,6 @@
 
 }
 
->>>>>>> c66470a9
-
 } // namespace utilities
 
 } // namespace tudat
