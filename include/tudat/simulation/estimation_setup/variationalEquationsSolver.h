/*    Copyright (c) 2010-2019, Delft University of Technology
 *    All rigths reserved
 *
 *    This file is part of the Tudat. Redistribution and use in source and
 *    binary forms, with or without modification, are permitted exclusively
 *    under the terms of the Modified BSD license. You should have received
 *    a copy of the license with this file. If not, please or visit:
 *    http://tudat.tudelft.nl/LICENSE.
 */

#ifndef TUDAT_VARIATIONALEQUATIONSSOLVER_H
#define TUDAT_VARIATIONALEQUATIONSSOLVER_H

#include <boost/make_shared.hpp>
#include <boost/tuple/tuple.hpp>
#include <boost/tuple/tuple_comparison.hpp>
#include <boost/tuple/tuple_io.hpp>

#include "tudat/basics/utilities.h"

#include "tudat/astro/basic_astro/accelerationModel.h"
#include "tudat/math/interpolators/interpolator.h"
#include "tudat/math/basic/linearAlgebra.h"

#include "tudat/astro/orbit_determination/estimatable_parameters/estimatableParameter.h"
#include "tudat/astro/propagators/stateTransitionMatrixInterface.h"
#include "tudat/simulation/propagation_setup/dynamicsSimulator.h"
#include "tudat/astro/ephemerides/tabulatedEphemeris.h"
#include "tudat/simulation/estimation_setup/createStateDerivativePartials.h"
#include "tudat/simulation/estimation_setup/createEstimatableParameters.h"

namespace tudat
{

namespace propagators
{


//! Base class to manage and execute the numerical integration of equations of motion and variational equations.
/*!
 *  Base class to manage and execute the numerical integration of equations of motion and variational equations.
 *  Governing equations are set once, but can be re-integrated for different initial conditions using the same
 *  instance of the class. Derived classes define the specific kind of integration that is performed
 *  (single-arc/multi-arc; dynamics/variational equations, etc.)
 */
template< typename StateScalarType = double, typename TimeType = double,
          typename std::enable_if< is_state_scalar_and_time_type< StateScalarType, TimeType >::value, int >::type = 0 >
class VariationalEquationsSolver
{
public:

    typedef Eigen::Matrix< StateScalarType, Eigen::Dynamic, Eigen::Dynamic > MatrixType;
    typedef Eigen::Matrix< StateScalarType, Eigen::Dynamic, 1 > VectorType;

    //! Constructor
    /*!
     *  Constructor, sets up object for automatic evaluation and numerical integration of variational equations and
     *  equations of motion.
     *  \param bodies Map of bodies (with names) of all bodies in integration.
     *  \param parametersToEstimate Object containing all parameters that are to be estimated and their current
     *  settings and values.
     *  \param clearNumericalSolution Boolean to determine whether to clear the raw numerical solution member variables
     *  (default true) after propagation and resetting of state transition interface.
     */
    VariationalEquationsSolver(
            const simulation_setup::SystemOfBodies& bodies,
            const std::shared_ptr< estimatable_parameters::EstimatableParameterSet< StateScalarType > > parametersToEstimate,
            const bool clearNumericalSolution = 1 ):
        parametersToEstimate_( parametersToEstimate ),
        bodies_( bodies ),
        stateTransitionMatrixSize_( parametersToEstimate_->getInitialDynamicalStateParameterSize( ) ),
        parameterVectorSize_( parametersToEstimate_->getParameterSetSize( ) ),
        clearNumericalSolution_( clearNumericalSolution )
    { }

    //! Destructor
    virtual ~VariationalEquationsSolver( ){ }

    //! Pure virtual function to integrate variational equations and equations of motion.
    /*!
     *  Pure virtual function to integrate variational equations and equations of motion, to be implemented in derived
     *  class
     *  \param initialStateEstimate Initial state of the equations of motion that is to be used.
     *  \param integrateEquationsConcurrently Variable determining whether the equations of motion are to be
     *  propagated concurrently with variational equations of motion (if true), or before variational equations (if false).
     */
    virtual void integrateVariationalAndDynamicalEquations(
            const VectorType& initialStateEstimate, const bool integrateEquationsConcurrently ) = 0;

    //! Pure virtual function to integrate equations of motion only.
    /*!
     *  Pure virtual function to integrate equations of motion only, to be implemented in derived
     *  class
     *  \param initialStateEstimate Initial state of the equations of motion that is to be used.
     */
    virtual void integrateDynamicalEquationsOfMotionOnly(
            const Eigen::Matrix< StateScalarType, Eigen::Dynamic, 1 >& initialStateEstimate ) = 0;


    //! Function to get the list of objects representing the parameters that are to be integrated.
    /*!
     *  Function to get the list of objects representing the parameters that are to be integrated.
     *  \return List of objects representing the parameters that are to be integrated.
     */
    std::shared_ptr< estimatable_parameters::EstimatableParameterSet< StateScalarType > > getParametersToEstimate( )
    {
        return parametersToEstimate_;
    }

    //! Function to reset parameter estimate and re-integrate equations of motion and, if desired, variational equations.
    /*!
     *  Function to reset parameter estimate and re-integrate equations of motion and, if desired, variational equations
     *  using the new physical parameters/body initial states.
     *  \param newParameterEstimate New estimate of parameters that are to be estimated, in same order as defined
     *  in parametersToEstimate_ member.
     *  \param areVariationalEquationsToBeIntegrated Boolean defining whether the variational equations are to be
     *  reintegrated with the new parameter values.
     */
    virtual void resetParameterEstimate( const Eigen::Matrix< StateScalarType, Eigen::Dynamic, 1 > newParameterEstimate,
                                         const bool areVariationalEquationsToBeIntegrated = true ) = 0;

    //! Function to get the state transition matric interface object.
    /*!
     *  Function to get the state transition matric interface object.
     *  \return The state transition matric interface object.
     */
    std::shared_ptr< CombinedStateTransitionAndSensitivityMatrixInterface > getStateTransitionMatrixInterface( )
    {
        return stateTransitionInterface_;
    }

    //! Pure virtual function to retrieve the dynamics simulator object (as base-class pointer)
    /*!
     * Pure virtual function to retrieve the dynamics simulator object (as base-class pointer)
     * \return Dynamics simulator object (as base-class pointer)
     */
    virtual std::shared_ptr< DynamicsSimulator< StateScalarType, TimeType > > getDynamicsSimulatorBase( ) = 0;



protected:


    //! Create initial matrix of numerical soluation to variational + dynamical equations.
    /*!
     *  Create initial matrix of numerical soluation to variational + dynamical equations. The structure of the matrix is
     *  [Phi;S;y], with Phi the state transition matrix, S the sensitivity matrix y the state vector.
     *  \param initialStateEstimate vector of initial state (position/velocity) of bodies to be integrated numerically.
     *  order determined by order of bodiesToIntegrate_.
     *  \return Initial matrix of numerical soluation to variation + state equations.
     */
    MatrixType createInitialConditions( const VectorType initialStateEstimate )
    {
        if( stateTransitionMatrixSize_ != initialStateEstimate.rows( ) )
        {
            throw std::runtime_error( "Error when getting initial condition for variational equations, sizes are incompatible." );
        }

        // Initialize initial conditions to zeros.
        MatrixType varSystemInitialState = MatrixType( stateTransitionMatrixSize_,
                                                       parameterVectorSize_ + 1 ).setZero( );

        // Set initial state transition matrix to identity
        varSystemInitialState.block( 0, 0, stateTransitionMatrixSize_, stateTransitionMatrixSize_ ).setIdentity( );

        // Set initial body states to current estimate of initial body states.
        varSystemInitialState.block( 0, parameterVectorSize_,
                                     stateTransitionMatrixSize_, 1 ) = initialStateEstimate;

        return varSystemInitialState;
    }

    //! Create initial matrix of numerical soluation to variational equations
    /*!
     *  Create initial matrix of numerical soluation to variational equations, with structure [Phi;S]. Initial state
     *  transition matrix Phi is identity matrix. Initial sensitivity matrix S is all zeros.
     *  \return Initial matrix solution to variational equations.
     */
    Eigen::MatrixXd createInitialVariationalEquationsSolution( )
    {
        // Initialize initial conditions to zeros.
        Eigen::MatrixXd varSystemInitialState = Eigen::MatrixXd::Zero(
                    stateTransitionMatrixSize_, parameterVectorSize_ );

        // Set initial state transition matrix to identity
        varSystemInitialState.block( 0, 0, stateTransitionMatrixSize_, stateTransitionMatrixSize_ ).setIdentity( );

        return varSystemInitialState;
    }

    //! Object containing all parameters that are to be estimated and their current  settings and values.
    std::shared_ptr< estimatable_parameters::EstimatableParameterSet< StateScalarType > > parametersToEstimate_ ;

    //! Map of bodies (with names) of all bodies in integration.
    simulation_setup::SystemOfBodies bodies_;

    //! Size (rows and columns are equal) of state transition matrix.
    int stateTransitionMatrixSize_;

    //! Number of rows in sensitivity matrix
    int parameterVectorSize_;

    //! Boolean to determine whether to clear the raw numerical solution member variables after propagation
    /*!
     *  Boolean to determine whether to clear the raw numerical solution member variables after propagation
     *  and resetting of state transition interface.
     */
    bool clearNumericalSolution_;

    //! Object used for interpolating numerical results of state transition and sensitivity matrix.
    std::shared_ptr< CombinedStateTransitionAndSensitivityMatrixInterface > stateTransitionInterface_;
};

//! Function to separate the time histories of the sensitivity and state transition matrices from a full numerical solution.
/*!
 *  Function to separate the time histories of the sensitivity and state transition matrices from a full numerical solution,
 *  in which the solution is represented as a single matrix block per time value.
 *  NOTE: numericalIntegrationResult contents are deleted by this function (all information is conserved in
 *  variationalEquationsSolution.
 *  \param numericalIntegrationResult Full time history from which separate matrix histories are to be retrieved.
 *  \param variationalEquationsSolution Vector of two matrix histories (returned by reference). First vector entry
 *  is state transition matrix history, second entry is sensitivity matrix history.
 *  \param stateTransitionStartIndices First row and column (first and second) of state transition matrix in entries of
 *  numericalIntegrationResult.
 *  \param sensitivityStartIndices First row and column (first and second) of sensitivity matrix in entries of
 *  numericalIntegrationResult.
 *  \param stateTransitionMatrixSize Size (rows and columns are equal) of state transition matrix.
 *  \param parameterSetSize Number of rows in sensitivity matrix
 */
template< typename TimeType, typename StateScalarType >
void setVariationalEquationsSolution(
        std::map< TimeType, Eigen::Matrix< StateScalarType, Eigen::Dynamic, Eigen::Dynamic > >&
        numericalIntegrationResult,
        std::vector< std::map< double, Eigen::MatrixXd > >& variationalEquationsSolution,
        const std::pair< int, int > stateTransitionStartIndices,
        const std::pair< int, int > sensitivityStartIndices,
        const int stateTransitionMatrixSize,
        const int parameterSetSize )
{
    variationalEquationsSolution.clear( );
    variationalEquationsSolution.resize( 2 );

    for( typename std::map< TimeType, Eigen::Matrix< StateScalarType, Eigen::Dynamic, Eigen::Dynamic > >::iterator
         integrationIterator = numericalIntegrationResult.begin( );
         integrationIterator != numericalIntegrationResult.end( ); )
    {
        // Set result for state transition matrix in each time step.
        variationalEquationsSolution[ 0 ][ integrationIterator->first ] =
                ( integrationIterator->second.block( stateTransitionStartIndices.first, stateTransitionStartIndices.second,
                                                     stateTransitionMatrixSize,
                                                     stateTransitionMatrixSize ) ).template cast< double >( );

        // Set result for sensitivity matrix in each time step.
        variationalEquationsSolution[ 1 ][ integrationIterator->first ] =
                ( integrationIterator->second.block( sensitivityStartIndices.first, sensitivityStartIndices.second,
                                                     stateTransitionMatrixSize,
                                                     parameterSetSize -
                                                     stateTransitionMatrixSize ) ).template cast< double >( );
        numericalIntegrationResult.erase( integrationIterator++ );
    }
}

//! Function to create interpolators for state transition and sensitivity matrices from numerical results.
/*!
 * Function to create interpolators for state transition and sensitivity matrices from numerical results.
 * \param stateTransitionMatrixInterpolator Interpolator object for state transition matrix (returned by reference).
 * \param sensitivityMatrixInterpolator Interpolator object for sensitivity matrix (returned by reference).
 * \param variationalEquationsSolution Vector of two matrix histories. First vector entry
 *  is state transition matrix history, second entry is sensitivity matrix history.
 * \param clearRawSolution Boolean denoting whether to clear entries of variationalEquationsSolution after creation
 * of interpolators.
 */
void createStateTransitionAndSensitivityMatrixInterpolator(
        std::shared_ptr< interpolators::OneDimensionalInterpolator< double, Eigen::MatrixXd > >&
        stateTransitionMatrixInterpolator,
        std::shared_ptr< interpolators::OneDimensionalInterpolator< double, Eigen::MatrixXd > >&
        sensitivityMatrixInterpolator,
        std::vector< std::map< double, Eigen::MatrixXd > >& variationalEquationsSolution,
        const bool clearRawSolution = 1 );

//! Function to check the consistency between propagation settings of equations of motion, and estimated parameters.
/*!
 *  Function to check the consistency between propagation settings of equations of motion, and estimated parameters.
 *  In particular, it is presently required that the set of propagated states is equal to the set of estimated states.
 *  \param propagatorSettings Settings for propagation of equations of motion.
 *  \param parametersToEstimate Object containing all parameters that are to be estimated and their current
 *  settings and values.
 *  \return True if settings are consistent
 */
template< typename StateScalarType = double, typename TimeType = double >
bool checkPropagatorSettingsAndParameterEstimationConsistency(
        const std::shared_ptr< SingleArcPropagatorSettings< StateScalarType > > propagatorSettings,
        const std::shared_ptr< estimatable_parameters::EstimatableParameterSet< StateScalarType > > parametersToEstimate )
{
    bool isInputConsistent = 1;

    // Check type of dynamics
    switch( propagatorSettings->getStateType( ) )
    {
    case translational_state:
    {
        std::shared_ptr< TranslationalStatePropagatorSettings< StateScalarType > > translationalPropagatorSettings =
                std::dynamic_pointer_cast< TranslationalStatePropagatorSettings< StateScalarType > >( propagatorSettings );

        // Retrieve estimated and propagated translational states, and check equality.
        std::vector< std::string > propagatedBodies = translationalPropagatorSettings->bodiesToIntegrate_;
        std::vector< std::string > estimatedBodies = estimatable_parameters::getListOfBodiesWithTranslationalStateToEstimate(
                    parametersToEstimate );

        if( static_cast< unsigned int >( translationalPropagatorSettings->getPropagatedStateSize( ) ) !=
                propagatedBodies.size( ) * 6 )
        {
            throw std::runtime_error( "Error when propagating variational equations, tranbbslational state vectors not of size 6." );
        }

        if( propagatedBodies.size( ) != estimatedBodies.size( ) )
        {
            std::string errorMessage = "Error, propagated and estimated body vector sizes are inconsistent " +
                    std::to_string( propagatedBodies.size( ) ) + " " +
                    std::to_string( estimatedBodies.size( ) );
            throw std::runtime_error( errorMessage );
            isInputConsistent = 0;
        }
        else
        {
            for( unsigned int i = 0; i < propagatedBodies.size( ); i++ )
            {
                if( propagatedBodies.at( i ) != estimatedBodies.at( i ) )
                {
                    std::string errorMessage = "Error, propagated and estimated body vectors inconsistent at index" +
                            std::string( propagatedBodies.at( i ) ) + " " +
                            std::string( estimatedBodies.at( i ) );
                    throw std::runtime_error( errorMessage );
                    isInputConsistent = 0;
                }
            }

        }
        break;
    }
    case rotational_state:
    {
        std::shared_ptr< RotationalStatePropagatorSettings< StateScalarType > > rotationalPropagatorSettings =
                std::dynamic_pointer_cast< RotationalStatePropagatorSettings< StateScalarType > >( propagatorSettings );

        // Retrieve estimated and propagated translational states, and check equality.
        std::vector< std::string > propagatedBodies = rotationalPropagatorSettings->bodiesToIntegrate_;
        std::vector< std::string > estimatedBodies = estimatable_parameters::getListOfBodiesWithRotationalStateToEstimate(
                    parametersToEstimate );
        if( propagatedBodies.size( ) != estimatedBodies.size( ) )
        {
            std::string errorMessage = "Error, propagated and estimated body vector sizes are inconsistent " +
                    std::to_string( propagatedBodies.size( ) ) + " " +
                    std::to_string( estimatedBodies.size( ) );
            throw std::runtime_error( errorMessage );
            isInputConsistent = 0;
        }
        else
        {
            for( unsigned int i = 0; i < propagatedBodies.size( ); i++ )
            {
                if( propagatedBodies.at( i ) != estimatedBodies.at( i ) )
                {
                    std::string errorMessage = "Error, propagated and estimated body vectors inconsistent at index" +
                            std::string( propagatedBodies.at( i ) ) + " " +
                            std::string( estimatedBodies.at( i ) );
                    throw std::runtime_error( errorMessage );
                    isInputConsistent = 0;
                }
            }

        }
        break;
    }
    case body_mass_state:
    {
        std::shared_ptr< MassPropagatorSettings< StateScalarType > > massPropagatorSettings =
                std::dynamic_pointer_cast< MassPropagatorSettings< StateScalarType > >( propagatorSettings );

        // Retrieve estimated and propagated translational states, and check equality.
        std::vector< std::string > propagatedBodies = massPropagatorSettings->bodiesWithMassToPropagate_;
        std::vector< std::string > estimatedBodies = estimatable_parameters::getListOfBodiesWithMassStateToEstimate(
                    parametersToEstimate );
        if( propagatedBodies.size( ) != estimatedBodies.size( ) )
        {
            std::string errorMessage = "Error, propagated and estimated body vector sizes are inconsistent " +
                    std::to_string( propagatedBodies.size( ) ) + " " +
                    std::to_string( estimatedBodies.size( ) );
            throw std::runtime_error( errorMessage );
            isInputConsistent = 0;
        }
        else
        {
            for( unsigned int i = 0; i < propagatedBodies.size( ); i++ )
            {
                if( propagatedBodies.at( i ) != estimatedBodies.at( i ) )
                {
                    std::string errorMessage = "Error, propagated and estimated body vectors inconsistent at index" +
                            std::string( propagatedBodies.at( i ) ) + " " +
                            std::string( estimatedBodies.at( i ) );
                    throw std::runtime_error( errorMessage );
                    isInputConsistent = 0;
                }
            }

        }
        break;
    }
    case hybrid:
    {
        std::shared_ptr< MultiTypePropagatorSettings< StateScalarType > > multiTypePropagatorSettings =
                std::dynamic_pointer_cast< MultiTypePropagatorSettings< StateScalarType > >( propagatorSettings );
        isInputConsistent = true;


        for( auto settingIterator = multiTypePropagatorSettings->propagatorSettingsMap_.begin( );
             settingIterator !=  multiTypePropagatorSettings->propagatorSettingsMap_.end( ); settingIterator++ )
        {
            for( unsigned int i = 0; i < settingIterator->second.size( ); i++ )
            {
                if( !checkPropagatorSettingsAndParameterEstimationConsistency(
                            settingIterator->second.at( i ), parametersToEstimate ) )
                {
                    isInputConsistent = false;
                }
            }
        }

        if( estimatable_parameters::getListOfBodiesWithTranslationalStateToEstimate(
                    parametersToEstimate ).size( ) > 0 && multiTypePropagatorSettings->propagatorSettingsMap_.count( translational_state ) == 0 )
        {
            throw std::runtime_error( "Error, estimating but not propagating translational dynamics" );
            isInputConsistent = false;
        }


        if( estimatable_parameters::getListOfBodiesWithRotationalStateToEstimate(
                    parametersToEstimate ).size( ) > 0 && multiTypePropagatorSettings->propagatorSettingsMap_.count( rotational_state ) == 0 )
        {
            throw std::runtime_error( "Error, estimating but not propagating rotational dynamics" );
            isInputConsistent = false;
        }
        break;
    }
    default:
        std::string errorMessage = "Error, cannot yet check consistency of propagator settings for type " +
                std::to_string( propagatorSettings->getStateType( ) );
        throw std::runtime_error( errorMessage );
    }
    return isInputConsistent;
}

//! Function to check the consistency between multi-arc propagation settings of equations of motion, and estimated parameters.
/*!
 *  Function to check the consistency between multi-arc propagation settings of equations of motion, and estimated parameters.
 *  In particular, it is presently required that the set of propagated states is equal to the set of estimated states.
 *  \param propagatorSettings Settings for propagation of equations of motion.
 *  \param parametersToEstimate Object containing all parameters that are to be estimated and their current
 *  settings and values.
 *  \param arcStartTimes Times at which the dynamics arcs start
 *  \return True if settings are consistent
 */
template< typename StateScalarType = double, typename TimeType = double >
bool checkMultiArcPropagatorSettingsAndParameterEstimationConsistency(
        const std::shared_ptr< MultiArcPropagatorSettings< StateScalarType > > propagatorSettings,
        const std::shared_ptr< estimatable_parameters::EstimatableParameterSet< StateScalarType > > parametersToEstimate,
        const std::vector< double > arcStartTimes,
        std::map< int, std::vector< std::string > >& estimatedBodiesPerArc,
        std::map< int, std::map< std::string, int > >& arcIndicesPerBody,
        bool& areEstimatedBodiesDifferentPerArc )
{
    bool isInputConsistent = true;

    // Get list of objets and associated bodies to estimate initial arc-wise translational states
    typedef std::map< std::string, std::shared_ptr< estimatable_parameters::EstimatableParameter<
            Eigen::Matrix< StateScalarType, Eigen::Dynamic, 1 > > > > ArcWiseParameterList;
    ArcWiseParameterList estimatedBodies = estimatable_parameters::getListOfBodiesWithTranslationalMultiArcStateToEstimate(
                parametersToEstimate );

    int numberEstimatedBodies = estimatedBodies.size( );

    // Check that the arc starting times are provided in correct order.
    for ( unsigned int i = 0 ; i < arcStartTimes.size( ) - 1 ; i++ )
    {
        if ( ( arcStartTimes[ i + 1 ] - arcStartTimes[ i ] ) < 0.0 )
        {
            throw std::runtime_error( "Error, arc start times not provided in increasing order." );
        }
    }

    // Initialising vector keeping track of whether each arc is associated with at least one body whose multi-arc state is to be estimated.
    std::vector< bool > detectedEstimatedStatesPerArc;
    for ( unsigned int i = 0 ; i < arcStartTimes.size( ) ; i++ )
    {
        detectedEstimatedStatesPerArc.push_back( false );
    }

    estimatedBodiesPerArc.clear( );
    arcIndicesPerBody.clear( );
    std::vector< int > counterStateIndicesPerBody;
    for ( int i = 0 ; i < numberEstimatedBodies ; i++ )
    {
        counterStateIndicesPerBody.push_back( 0 );
    }

    // Iterate over all parameters and check consistency
    unsigned int counterEstimatedBody = 0;
    for( typename ArcWiseParameterList::const_iterator parameterIterator = estimatedBodies.begin( ); parameterIterator !=
         estimatedBodies.end( ); parameterIterator++ )
    {
        // Get arc start times of current parameter
        std::vector< double > parameterArcStartTimes =
                std::dynamic_pointer_cast< estimatable_parameters::
                ArcWiseInitialTranslationalStateParameter< StateScalarType > >(
                    parameterIterator->second )->getArcStartTimes( );

        // Check that each arc has at least one body whose state is to be estimated.
        for ( int i = 0 ; i < parameterArcStartTimes.size( ) ; i++ )
        {
            bool detectedArc = false;
            int indexDetectedArc = 0;
            for ( int j = indexDetectedArc ; j < arcStartTimes.size( ) ; j++ )
            {
                if( std::fabs( arcStartTimes.at( j ) - parameterArcStartTimes.at( i ) ) <
                    std::max( 4.0 * parameterArcStartTimes.at( i ) * std::numeric_limits< double >::epsilon( ), 1.0E-12 ) )
                {
                    detectedArc = true;
                    indexDetectedArc = j;
                    detectedEstimatedStatesPerArc[ j ] = true;

                    estimatedBodiesPerArc[ indexDetectedArc ].push_back( parameterIterator->first );
                    arcIndicesPerBody[ indexDetectedArc ][ parameterIterator->first ] = counterStateIndicesPerBody[ counterEstimatedBody ];
                    counterStateIndicesPerBody[ counterEstimatedBody ] += 1;
                }
            }

            if ( !detectedArc )
            {
                isInputConsistent = false;
                throw std::runtime_error( "Error: arc time for " + parameterIterator->first + " is incompatible with the vector of "
                                                                                              " arc starting times." );
            }
        }

        counterEstimatedBody += 1;
    }

    for ( unsigned int i = 0 ; i < arcStartTimes.size( ) ; i++ )
    {
        if ( !detectedEstimatedStatesPerArc[ i ] )
        {
            isInputConsistent = false;
            throw std::runtime_error( "Error, no multi-arc state to be estimated for arc " + std::to_string( i + 1 ) + " out of "
                                      + std::to_string( arcStartTimes.size( ) ) + "." );
        }
    }


    std::map< IntegratedStateType, std::vector< std::string > > propagatedStateTypes;
    std::map< int, std::vector< std::string > > propagatedBodiesPerArc;

    // Iterate over each arc in propagator settings and check consistency
    for( int arc = 0; arc < propagatorSettings->getNmberOfArcs( ); arc++ )
    {
        // Check type of dynamics
        switch( propagatorSettings->getSingleArcSettings( ).at( arc )->getStateType( ) )
        {
        case translational_state:
        {
            std::shared_ptr< TranslationalStatePropagatorSettings< StateScalarType > > translationalPropagatorSettings =
                    std::dynamic_pointer_cast< TranslationalStatePropagatorSettings< StateScalarType > >(
                        propagatorSettings->getSingleArcSettings( ).at( arc ) );

            // Retrieve estimated and propagated translational states, and check equality.
//            std::vector< std::string > propagatedBodies = translationalPropagatorSettings->bodiesToIntegrate_
            propagatedBodiesPerArc[ arc ] = translationalPropagatorSettings->bodiesToIntegrate_; //propagatedBodies;
            break;
        }
        default:
            std::string errorMessage = "Error, cannot yet check consistency of multi-arc propagator settings for type " +
                    std::to_string( propagatorSettings->getSingleArcSettings( ).at( arc )->getStateType( ) );
            throw std::runtime_error( errorMessage );
        }
    }

    // Check that propagated and estimated bodies are consistent, for each arc.
    for ( unsigned int i = 0 ; i < arcStartTimes.size( ) ; i++ )
    {
        if ( estimatedBodiesPerArc.at( i ).size( ) != propagatedBodiesPerArc.at( i ).size( ) )
        {
            isInputConsistent = false;
            throw std::runtime_error( "Error, for arc " + std::to_string( i+1 ) + " out of " + std::to_string( arcStartTimes.size( ) )
                                      + ", number of propagated bodies inconsistent with number of estimated bodies." );
        }
        for ( unsigned int j = 0 ; j < estimatedBodiesPerArc.at( i ).size( ) ; j++ )
        {
            auto itr = std::find( propagatedBodiesPerArc.at( i ).begin( ), propagatedBodiesPerArc.at( i ).end( ), estimatedBodiesPerArc.at( i )[  j ] );
            if ( itr == estimatedBodiesPerArc.at( i ).end( ) )
            {
                isInputConsistent = false;
                throw std::runtime_error( "Error, for arc " + std::to_string( i+1 ) + " out of " + std::to_string( arcStartTimes.size( ) )
                                          + ", body " +  propagatedBodiesPerArc.at( i )[  j ] + " is estimated but not propagated. " );
            }
        }
    }

    // Check whether the bodies to be estimated are the same for all arcs.
    areEstimatedBodiesDifferentPerArc = false;
    for ( unsigned int i = 1 ; i < arcStartTimes.size( ) ; i++ )
    {
        // Check if the number of bodies to be estimated is the same for all arcs.
        if (  estimatedBodiesPerArc.at( 0 ).size( ) != estimatedBodiesPerArc.at( i ).size( ) )
        {
            areEstimatedBodiesDifferentPerArc = true;
        }
        else // Check if the names of the estimates are identical for all arcs.
        {
            for ( unsigned int j = 0 ; j < estimatedBodiesPerArc.at( 0 ).size( ) ; j++ )
            {
                auto itr = std::find( estimatedBodiesPerArc.at( i ).begin( ), estimatedBodiesPerArc.at( i ).end( ),
                                      estimatedBodiesPerArc.at( 0 )[  j ] );
                if ( itr == estimatedBodiesPerArc.at( i ).end( ) )
                {
                    areEstimatedBodiesDifferentPerArc = true;
                }
            }
        }
    }

    return isInputConsistent;
}

///! Retrieve parameters to be estimated for each arc (arc-wise parameters might differ from one arc to another).
/*!
 * Retrieve parameters to be estimated for each arc (arc-wise parameters might differ from one arc to another).
 * \param parametersToEstimate Pointer for estimated parameters, provided as input of the whole multi-arc variational equations solver.
 * \param arcWiseParametersToEstimate Vector containing the estimated parameters for each arc (returned by reference).
 * \param estimatedBodiesPerArc list of bodies to be estimated, for each arc.
 */
template< typename StateScalarType = double >
void getParametersToEstimatePerArc(
        const std::shared_ptr< estimatable_parameters::EstimatableParameterSet< StateScalarType > > parametersToEstimate,
        std::vector< std::shared_ptr< estimatable_parameters::EstimatableParameterSet< StateScalarType > > >& arcWiseParametersToEstimate,
        const std::map< int, std::vector< std::string > >& estimatedBodiesPerArc )
{
    // Get list of objets and associated bodies for initial arc-wise translational states to be estimated.
    typedef std::map< std::string, std::shared_ptr< estimatable_parameters::EstimatableParameter<
            Eigen::Matrix< StateScalarType, Eigen::Dynamic, 1 > > > > ArcWiseParameterList;
    ArcWiseParameterList estimatedBodies = estimatable_parameters::getListOfBodiesWithTranslationalMultiArcStateToEstimate(
            parametersToEstimate );

    std::vector< std::shared_ptr< estimatable_parameters::EstimatableParameter< Eigen::Matrix< StateScalarType, Eigen::Dynamic, 1 > > > >
            initialStatesParameters = parametersToEstimate->getEstimatedInitialStateParameters( );

    std::vector< std::shared_ptr< estimatable_parameters::EstimatableParameter< double > > > doubleParameters =
            parametersToEstimate->getEstimatedDoubleParameters( );

    std::vector< std::shared_ptr< estimatable_parameters::EstimatableParameter< Eigen::VectorXd > > > vectorParameters =
            parametersToEstimate->getEstimatedVectorParameters( );

    for ( int i = 0 ; i < estimatedBodiesPerArc.size( ) ; i++ )
    {
        std::vector< std::string > arcWiseBodiesToEstimate = estimatedBodiesPerArc.at( i );

        std::vector< std::shared_ptr< estimatable_parameters::EstimatableParameter< Eigen::Matrix< StateScalarType, Eigen::Dynamic, 1 > > > >
                arcWiseStatesParameters;

        for ( unsigned int j = 0 ; j < initialStatesParameters.size( ) ; j++ )
        {
            for ( unsigned int body = 0 ; body < arcWiseBodiesToEstimate.size( ) ; body++ )
            {
                if ( arcWiseBodiesToEstimate[ body ] == initialStatesParameters[ j ]->getParameterName( ).second.first )
                {
                    arcWiseStatesParameters.push_back( initialStatesParameters[ j ] );
                }
            }
        }

        std::shared_ptr< estimatable_parameters::EstimatableParameterSet< StateScalarType > > arcWiseEstimatableParamatersSet =
                std::make_shared< estimatable_parameters::EstimatableParameterSet< StateScalarType > >
                        ( doubleParameters, vectorParameters, arcWiseStatesParameters );

        arcWiseParametersToEstimate.push_back( arcWiseEstimatableParamatersSet );

    }
}

//! Class to manage and execute the numerical integration of variational equations of a dynamical system in a single arc.
/*!
 *  Class to manage and execute the numerical integration of variational equations of a dynamical system, in addition
 *  to the dynamics itself, in a single arc: i.e. the governing equations a single initial time, and are propagated once
 *  for the full prescribed time interval. This is in contrast to multi-arc dynamics, where the time interval is cut into
 *  pieces. In this class, the governing equations are set once, but can be re-integrated for
 *  different initial conditions using the same instance of the class.
 */
template< typename StateScalarType = double, typename TimeType = double >
class SingleArcVariationalEquationsSolver: public VariationalEquationsSolver< StateScalarType, TimeType >
{
public:

    //! Local typedefs for vector and matrix of given scalar type
    typedef Eigen::Matrix< StateScalarType, Eigen::Dynamic, Eigen::Dynamic > MatrixType;
    typedef Eigen::Matrix< StateScalarType, Eigen::Dynamic, 1 > VectorType;

    //! Base class using statements
    using VariationalEquationsSolver< StateScalarType, TimeType >::parametersToEstimate_;
    using VariationalEquationsSolver< StateScalarType, TimeType >::bodies_;
    using VariationalEquationsSolver< StateScalarType, TimeType >::stateTransitionMatrixSize_;
    using VariationalEquationsSolver< StateScalarType, TimeType >::parameterVectorSize_;
    using VariationalEquationsSolver< StateScalarType, TimeType >::stateTransitionInterface_;

    //! Constructor
    /*!
     *  Constructor, sets up object for automatic evaluation and numerical integration of variational equations and
     *  equations of motion.
     *  \param bodies Map of bodies (with names) of all bodies in integration.
     *  \param integratorSettings Settings for numerical integrator of combined propagation of variational equations
     *  and equations of motion.
     *  \param propagatorSettings Settings for propagation of equations of motion.
     *  \param parametersToEstimate Object containing all parameters that are to be estimated and their current
     *  settings and values.
     *  \param integrateDynamicalAndVariationalEquationsConcurrently Boolean defining whether variational and dynamical
     *  equations are to be propagated concurrently (if true) or sequentially (of false)
     *  \param variationalOnlyIntegratorSettings Settings for numerical integrator when integrating only variational
     *  equations.
     *  \param clearNumericalSolution Boolean to determine whether to clear the raw numerical solution member variables
     *  (default true) after propagation and resetting of state transition interface.
     *  \param integrateEquationsOnCreation Boolean to denote whether equations should be integrated immediately at the
     *  end of this contructor (default true).
     *  \param setIntegratedResult Boolean to determine whether to automatically use the integrated results to set
     *  ephemerides (default true).
     */
    SingleArcVariationalEquationsSolver(
            const simulation_setup::SystemOfBodies& bodies,
            const std::shared_ptr< numerical_integrators::IntegratorSettings< TimeType > > integratorSettings,
            const std::shared_ptr< PropagatorSettings< StateScalarType > > propagatorSettings,
            const std::shared_ptr< estimatable_parameters::EstimatableParameterSet< StateScalarType > > parametersToEstimate,
            const bool integrateDynamicalAndVariationalEquationsConcurrently = true,
            const std::shared_ptr< numerical_integrators::IntegratorSettings< double > > variationalOnlyIntegratorSettings
            = std::shared_ptr< numerical_integrators::IntegratorSettings< double > >( ),
            const bool clearNumericalSolution = true,
            const bool integrateEquationsOnCreation = true,
            const bool setIntegratedResult = true ):
        VariationalEquationsSolver< StateScalarType, TimeType >(
            bodies, parametersToEstimate, clearNumericalSolution ),
        integratorSettings_( integratorSettings ),
        propagatorSettings_( std::dynamic_pointer_cast< SingleArcPropagatorSettings< StateScalarType > >(propagatorSettings ) ),
        variationalOnlyIntegratorSettings_( variationalOnlyIntegratorSettings )
    {
        if( std::dynamic_pointer_cast< SingleArcPropagatorSettings< StateScalarType >  >( propagatorSettings ) == nullptr )
        {
            throw std::runtime_error( "Error in variational equations solver, input must be single-arc." );
        }

        // Check input consistency
        if( !checkPropagatorSettingsAndParameterEstimationConsistency< StateScalarType, TimeType >(
                    propagatorSettings_, parametersToEstimate ) )
        {
            throw std::runtime_error(
                        "Error when making single arc variational equations solver, estimated and propagated bodies are inconsistent." );
        }
        else
        {

            std::vector< std::shared_ptr< SingleStateTypeDerivative< StateScalarType, TimeType > > > stateDerivativeModels =
                    createStateDerivativeModels( propagatorSettings_, bodies, integratorSettings_->initialTime_ );

            // Create state derivative partials
            std::map< IntegratedStateType, orbit_determination::StateDerivativePartialsMap >
                    stateDerivativePartials =
                    simulation_setup::createStateDerivativePartials
                    < StateScalarType, TimeType >(
                        getStateDerivativeModelMapFromVector( stateDerivativeModels ), bodies, parametersToEstimate );

            // Create simulation object for dynamics only.
            if( propagatorSettings_->getDependentVariablesToSave( ) != nullptr )
            {
                propagatorSettings_->getDependentVariablesToSave( )->stateDerivativePartials_ = stateDerivativePartials;
            }

            dynamicsSimulator_ = std::make_shared< SingleArcDynamicsSimulator< StateScalarType, TimeType > >(
                        bodies, integratorSettings, propagatorSettings_, stateDerivativeModels, false, clearNumericalSolution, setIntegratedResult, false,
                        std::chrono::steady_clock::now( ) );

            dynamicsStateDerivative_ = dynamicsSimulator_->getDynamicsStateDerivative( );
            statePostProcessingFunction_ = std::bind(
                        &DynamicsStateDerivativeModel< TimeType, StateScalarType >::postProcessStateAndVariationalEquations,
                        dynamicsStateDerivative_, std::placeholders::_1 );


            // Create variational equations objects.
            variationalEquationsObject_ = std::make_shared< VariationalEquations >(
                        stateDerivativePartials, parametersToEstimate_,
                        dynamicsStateDerivative_->getStateTypeStartIndices( ) );
            dynamicsStateDerivative_->addVariationalEquations( variationalEquationsObject_ );

            // Resize solution of variational equations to 2 (state transition and sensitivity matrices)
            variationalEquationsSolution_.resize( 2 );

            // Integrate variational equations from initial state estimate.
            if( integrateEquationsOnCreation )
            {
                if( integrateDynamicalAndVariationalEquationsConcurrently )
                {
                    integrateVariationalAndDynamicalEquations( propagatorSettings_->getInitialStates( ), true );
                }
                else
                {
                    integrateVariationalAndDynamicalEquations( propagatorSettings_->getInitialStates( ), false );
                }
            }
            else
            {
                stateTransitionInterface_ = std::make_shared< SingleArcCombinedStateTransitionAndSensitivityMatrixInterface >(
                            nullptr, nullptr,
                            propagatorSettings_->getConventionalStateSize( ), parameterVectorSize_,
                            variationalEquationsObject_->getStatePartialAdditionIndices( ) );
            }
        }
    }

    //! Destructor
    ~SingleArcVariationalEquationsSolver( ){ }

    //! Function to integrate equations of motion only.
    /*!
     *  Function to integrate equations of motion only (in single arc).  If dynamical
     *  solution is to be processed, the environment is also updated to the new solution.
     *  \param initialStateEstimate Initial state of the equations of motion that is to be used (in same order as in
     *  parametersToEstimate_).
     */
    void integrateDynamicalEquationsOfMotionOnly(
            const Eigen::Matrix< StateScalarType, Eigen::Dynamic, 1 >& initialStateEstimate )
    {
        dynamicsStateDerivative_->setPropagationSettings( std::vector< IntegratedStateType >( ), 1, 0 );
        dynamicsSimulator_->integrateEquationsOfMotion( initialStateEstimate );
    }

    //! Function to integrate variational equations and equations of motion.
    /*!
     *  Function to integrate variational equations and equations of motion (in single arc). At the end of this function,
     *  the stateTransitionInterface_ is reset with the new state transition and sensitivity matrices. If dynamical
     *  solution is to be processed, the environment is also updated to the new solution.
     *  \param initialStateEstimate Initial state of the equations of motion that is to be used (in same order as in
     *  parametersToEstimate_).
     *  \param integrateEquationsConcurrently Variable determining whether the equations of motion are to be
     *  propagated concurrently with variational equations of motion (if true), or before variational equations (if false).
     */
    void integrateVariationalAndDynamicalEquations(
            const VectorType& initialStateEstimate, const bool integrateEquationsConcurrently )
    {
        variationalEquationsSolution_[ 0 ].clear( );
        variationalEquationsSolution_[ 1 ].clear( );

        if( integrateEquationsConcurrently )
        {
            // Create initial conditions from new estimate.
            MatrixType initialVariationalState = this->createInitialConditions(
                        dynamicsStateDerivative_->convertFromOutputSolution(
                            initialStateEstimate, integratorSettings_->initialTime_ ) );

            // Integrate variational and state equations.
            dynamicsStateDerivative_->setPropagationSettings( std::vector< IntegratedStateType >( ), 1, 1 );
            dynamicsStateDerivative_->resetFunctionEvaluationCounter( );

            std::map< TimeType, Eigen::VectorXd > dependentVariableHistory;
            std::map< TimeType, MatrixType > rawNumericalSolution;
            std::map< TimeType, double > cumulativeComputationTimeHistory;

            simulation_setup::setAreBodiesInPropagation( bodies_, true );
            std::shared_ptr< PropagationTerminationDetails > propagationTerminationReason =
                    EquationIntegrationInterface< MatrixType, TimeType >::integrateEquations(
                        dynamicsSimulator_->getStateDerivativeFunction( ), rawNumericalSolution,
                        initialVariationalState, integratorSettings_,
                        dynamicsSimulator_->getPropagationTerminationCondition( ),
                        dependentVariableHistory,
                        cumulativeComputationTimeHistory,
                        dynamicsSimulator_->getDependentVariablesFunctions( ),
                        statePostProcessingFunction_,
                        propagatorSettings_->getPrintInterval( ) );
            dynamicsSimulator_->setPropagationTerminationReason( propagationTerminationReason );
            simulation_setup::setAreBodiesInPropagation( bodies_, false );

            std::map< TimeType, Eigen::Matrix< StateScalarType, Eigen::Dynamic, 1 > > equationsOfMotionNumericalSolutionRaw;
            std::map< TimeType, Eigen::Matrix< StateScalarType, Eigen::Dynamic, 1 > > equationsOfMotionNumericalSolution;

            utilities::createVectorBlockMatrixHistory(
                        rawNumericalSolution, equationsOfMotionNumericalSolutionRaw,
                        std::make_pair( 0, parameterVectorSize_ ), stateTransitionMatrixSize_ );

            convertNumericalStateSolutionsToOutputSolutions(
                        equationsOfMotionNumericalSolution, equationsOfMotionNumericalSolutionRaw, dynamicsStateDerivative_ );
            dynamicsSimulator_->manuallySetAndProcessRawNumericalEquationsOfMotionSolution(
                        equationsOfMotionNumericalSolution, dependentVariableHistory, dynamicsSimulator_->getSetIntegratedResult( ) );

            // Reset solution for state transition and sensitivity matrices.
            setVariationalEquationsSolution< TimeType, StateScalarType >(
                        rawNumericalSolution, variationalEquationsSolution_,
                        std::make_pair( 0, 0 ), std::make_pair( 0, stateTransitionMatrixSize_ ),
                        stateTransitionMatrixSize_, parameterVectorSize_ );
        }
        else
        {
            dynamicsStateDerivative_->setPropagationSettings( std::vector< IntegratedStateType >( ), 1, 0 );
            dynamicsSimulator_->integrateEquationsOfMotion( initialStateEstimate );

            // Integrate variational equations.
            dynamicsStateDerivative_->setPropagationSettings( { translational_state }, 0, 1 );
            dynamicsStateDerivative_->resetFunctionEvaluationCounter( );

            Eigen::MatrixXd initialVariationalState = this->createInitialVariationalEquationsSolution( );
            std::map< double, Eigen::MatrixXd > rawNumericalSolution;
            std::map< double, Eigen::VectorXd > dependentVariableHistory;
            std::map< double, double > cumulativeComputationTimeHistory;

            simulation_setup::setAreBodiesInPropagation( bodies_, true );
            EquationIntegrationInterface< Eigen::MatrixXd, double >::integrateEquations(
                        dynamicsSimulator_->getDoubleStateDerivativeFunction( ), rawNumericalSolution, initialVariationalState,
                        variationalOnlyIntegratorSettings_,
                        dynamicsSimulator_->getPropagationTerminationCondition( ),
                        dependentVariableHistory, cumulativeComputationTimeHistory );
            simulation_setup::setAreBodiesInPropagation( bodies_, false );

            setVariationalEquationsSolution< double, double >(
                        rawNumericalSolution, variationalEquationsSolution_, std::make_pair( 0, 0 ),
                        std::make_pair( 0, stateTransitionMatrixSize_ ),
                        stateTransitionMatrixSize_, parameterVectorSize_ );

        }

        // Reset solution for state transition and sensitivity matrices.
        resetVariationalEquationsInterpolators( );
    }

    //! Function to return the numerical solution history of numerically integrated variational equations.
    /*!
     *  Function to return the numerical solution history of numerically integrated variational equations.
     *  \return Vector of mapa of state transition matrix history (first vector entry)
     *  and sensitivity matrix history (second vector entry)
     */
    std::vector< std::map< double, Eigen::MatrixXd > >& getNumericalVariationalEquationsSolution( )
    {
        return variationalEquationsSolution_;
    }

    std::map< double, Eigen::MatrixXd >& getStateTransitionMatrixSolution( )
    {
        return variationalEquationsSolution_[ 0 ];
    }

    std::map< double, Eigen::MatrixXd >& getSensitivityMatrixSolution( )
    {
        return variationalEquationsSolution_[ 1];
    }

    const std::map< double, Eigen::VectorXd >& getEquationsOfMotionSolution( )
    {
        return dynamicsSimulator_->getEquationsOfMotionNumericalSolution( );
    }


    //! Function to return object used for numerically propagating and managing the solution of the equations of motion.
    /*!
     * Function to return object used for numerically propagating and managing the solution of the equations of motion.
     * \return Object used for numerically propagating and managing the solution of the equations of motion.
     */
    std::shared_ptr< SingleArcDynamicsSimulator< StateScalarType, TimeType > > getDynamicsSimulator( )
    {
        return dynamicsSimulator_;
    }

    std::shared_ptr< VariationalEquations > getVariationalEquationsObject( )
    {
        return variationalEquationsObject_;
    }

    //! Function to retrieve the dynamics simulator object (as base-class pointer)
    /*!
     * Function to retrieve the dynamics simulator object (as base-class pointer)
     * \return Dynamics simulator object (as base-class pointer)
     */
    std::shared_ptr< DynamicsSimulator< StateScalarType, TimeType > > getDynamicsSimulatorBase( )
    {
        return getDynamicsSimulator( );
    }

    //! Function to reset parameter estimate and re-integrate equations of motion and, if desired, variational equations.
    /*!
     *  Function to reset parameter estimate and re-integrate equations of motion and, if desired, variational equations
     *  using the new physical parameters/body initial states.
     *  \param newParameterEstimate New estimate of parameters that are to be estimated, in same order as defined
     *  in parametersToEstimate_ member.
     *  \param areVariationalEquationsToBeIntegrated Boolean defining whether the variational equations are to be
     *  reintegrated with the new parameter values.
     */
    void resetParameterEstimate( const Eigen::Matrix< StateScalarType, Eigen::Dynamic, 1 > newParameterEstimate,
                                 const bool areVariationalEquationsToBeIntegrated = true )
    {
        // Reset values of parameters.
        parametersToEstimate_->template resetParameterValues< StateScalarType >( newParameterEstimate );
        simulation_setup::setInitialStateVectorFromParameterSet< StateScalarType >( parametersToEstimate_, propagatorSettings_ );

        //        propagatorSettings_->resetInitialStates(
        //                    estimatable_parameters::getInitialStateVectorOfBodiesToEstimate( parametersToEstimate_ ) );

        dynamicsStateDerivative_->updateStateDerivativeModelSettings(
                    propagatorSettings_->getInitialStates( ) );

        // Check if re-integration of variational equations is requested
        if( areVariationalEquationsToBeIntegrated )
        {
            // Integrate variational and state equations.
            this->integrateVariationalAndDynamicalEquations( propagatorSettings_->getInitialStates( ), 1 );
        }
        else
        {
            this->integrateDynamicalEquationsOfMotionOnly( propagatorSettings_->getInitialStates( ) );
        }
    }

protected:

private:


    //! Reset solutions of variational equations.
    /*!
     *  Reset solutions of variational equations (stateTransitionMatrixInterpolator_ and sensitivityMatrixInterpolator_),
     *  i.e. use numerical integration results to create new look-up tables
     *  and interpolators of state transition and sensitivity matrix through the createInterpolatorsForVariationalSolution
     *  function
     */
    void resetVariationalEquationsInterpolators( )
    {
        using namespace interpolators;
        using namespace utilities;

        // Create interpolators.
        std::shared_ptr< interpolators::OneDimensionalInterpolator< double, Eigen::MatrixXd > >
                stateTransitionMatrixInterpolator;
        std::shared_ptr< interpolators::OneDimensionalInterpolator< double, Eigen::MatrixXd > >
                sensitivityMatrixInterpolator;

        try
        {
            createStateTransitionAndSensitivityMatrixInterpolator(
                        stateTransitionMatrixInterpolator, sensitivityMatrixInterpolator, variationalEquationsSolution_,
                        this->clearNumericalSolution_ );

        }
        catch( const std::exception& caughtException )
        {
            std::cerr << "Error occured when post-processing single-arc variational equation integration results, and creating interpolators, caught error is: " << std::endl << std::endl;
            std::cerr << caughtException.what( ) << std::endl << std::endl;
            std::cerr << "The problem may be that there is an insufficient number of data points (epochs) at which propagation results are produced for one or more arcs. Integrated results are given at" +
                         std::to_string( variationalEquationsSolution_.at( 0 ).size( ) ) + " epochs"<< std::endl;
        }


        // Create (if non-existent) or reset state transition matrix interface
        if( stateTransitionInterface_ == nullptr )
        {
            stateTransitionInterface_ = std::make_shared< SingleArcCombinedStateTransitionAndSensitivityMatrixInterface >(
                        stateTransitionMatrixInterpolator, sensitivityMatrixInterpolator,
                        propagatorSettings_->getConventionalStateSize( ), parameterVectorSize_,
                        variationalEquationsObject_->getStatePartialAdditionIndices( ) );
        }
        else
        {
            std::dynamic_pointer_cast< SingleArcCombinedStateTransitionAndSensitivityMatrixInterface >(
                        stateTransitionInterface_ )->updateMatrixInterpolators(
                        stateTransitionMatrixInterpolator, sensitivityMatrixInterpolator,
                        variationalEquationsObject_->getStatePartialAdditionIndices( ) );
        }
    }

    //! Object used for numerically propagating and managing the solution of the equations of motion.
    std::shared_ptr< SingleArcDynamicsSimulator< StateScalarType, TimeType > > dynamicsSimulator_;

    //!  Object that is used to evaluate the variational equations at the given state and time.
    std::shared_ptr< VariationalEquations > variationalEquationsObject_;

    //! Map of history of numerically integrated variational equations.
    /*!
     *  Map of history of numerically integrated variational equations. Key of map denotes time, values are
     *  state transition matrix Phi (first vector entry) and sensitivity matrix S (second vector entry)
     */
    std::vector< std::map< double, Eigen::MatrixXd > > variationalEquationsSolution_;

    std::function< void( Eigen::Matrix< StateScalarType, Eigen::Dynamic, Eigen::Dynamic >& ) > statePostProcessingFunction_;


    //! Settings for numerical integrator of combined propagation of variational equations and equations of motion.
    std::shared_ptr< numerical_integrators::IntegratorSettings< TimeType > > integratorSettings_;

    //! Settings for propagation of equations of motion.
    std::shared_ptr< SingleArcPropagatorSettings< StateScalarType > > propagatorSettings_;

    //! Settings for numerical integrator when integrating only variational equations.
    std::shared_ptr< numerical_integrators::IntegratorSettings< double > > variationalOnlyIntegratorSettings_;

    //! Object used to compute the full state derivative in equations of motion and variational equations.
    /*!
     *  Object used to compute the full state derivative in equations of motion and variational equations,
     *  including relevant updates of environment from current state and time. Object may be used for
     *  either full or separate propagation of equations.
     */
    std::shared_ptr< DynamicsStateDerivativeModel< TimeType, StateScalarType > > dynamicsStateDerivative_;
};


//! Function to transfer the initial multi-arc states from propagator settings to associated initial state estimation parameters.
/*!
 *  Function to transfer the initial multi-arc states from propagator settings to associated initial state estimation parameters.
 *  \param parametersToEstimate Full set of estimated parameters to which the initial states are to be transferred
 *  \param propagatorSettings Multi-arc propagator settings from which the initial states are to be taken
 */
template< typename StateScalarType = double >
void setPropagatorSettingsMultiArcStatesInEstimatedDynamicalParameters(
        const std::shared_ptr< estimatable_parameters::EstimatableParameterSet< StateScalarType > >  parametersToEstimate,
        const std::shared_ptr< MultiArcPropagatorSettings< StateScalarType > > propagatorSettings )
{
    typedef Eigen::Matrix< StateScalarType, Eigen::Dynamic, 1 > StateType;
    typedef std::map< std::string, std::shared_ptr< estimatable_parameters::EstimatableParameter< StateType > > >
            ArcWiseParameterList;

    // Get list of estimated bodies
    ArcWiseParameterList estimatedBodies = estimatable_parameters::getListOfBodiesWithTranslationalMultiArcStateToEstimate(
                parametersToEstimate );
    std::vector< std::string > bodiesWithPropagatedTranslationalState =
            utilities::createVectorFromMapKeys( estimatedBodies );

    // Iterate over each arc and set initial state.
    std::map< std::string, StateType > arcInitialTranslationalStates;
    for( int arc = 0; arc < propagatorSettings->getNmberOfArcs( ); arc++ )
    {
        // Check type of dynamics
        switch( propagatorSettings->getSingleArcSettings( ).at( arc )->getStateType( ) )
        {
        case translational_state:
        {
            std::shared_ptr< TranslationalStatePropagatorSettings< StateScalarType > > translationalPropagatorSettings =
                    std::dynamic_pointer_cast< TranslationalStatePropagatorSettings< StateScalarType > >(
                        propagatorSettings->getSingleArcSettings( ).at( arc ) );

            // Iterate over bodies and set initial state
            for( unsigned int i = 0; i < translationalPropagatorSettings->bodiesToIntegrate_.size( ); i++ )
            {
                if( arc == 0 )
                {
                    arcInitialTranslationalStates[ translationalPropagatorSettings->bodiesToIntegrate_.at( i ) ] =
                            StateType( 6 * propagatorSettings->getNmberOfArcs( ) );
                }
                arcInitialTranslationalStates[ translationalPropagatorSettings->bodiesToIntegrate_.at( i ) ].segment( arc * 6, 6 ) =
                        translationalPropagatorSettings->getInitialStates( ).segment( i * 6, 6 );
            }
            break;
        }
        default:
            std::string errorMessage = "Error, cannot yet make parameters and multi-arc propagator settings consistent for " +
                    std::to_string( propagatorSettings->getSingleArcSettings( ).at( arc )->getStateType( ) );
            throw std::runtime_error( errorMessage );
        }
    }

    // Set information in estimation objects
    for( unsigned int i = 0; i < bodiesWithPropagatedTranslationalState.size( ); i++ )
    {
        estimatedBodies.at( bodiesWithPropagatedTranslationalState.at( i ) )->setParameterValue(
                    arcInitialTranslationalStates.at( bodiesWithPropagatedTranslationalState.at( i ) ) );
    }
}

//! Class to manage and execute the numerical integration of variational equations of a dynamical system in multiple arcs.
/*!
 *  Class to manage and execute the numerical integration of variational equations of a dynamical system, in addition
 *  to the dynamics itself,  in multiple arcs: i.e. the governing equations are propagated for a set of predescribed intervals.
 *  In this class, the governing equations are set once, but can be re-integrated for different initial conditions using the
 *  same instance of the class.
 */
template< typename StateScalarType = double, typename TimeType = double >
class MultiArcVariationalEquationsSolver: public VariationalEquationsSolver< StateScalarType, TimeType >
{
public:

    typedef Eigen::Matrix< StateScalarType, Eigen::Dynamic, Eigen::Dynamic > MatrixType;
    typedef Eigen::Matrix< StateScalarType, Eigen::Dynamic, 1 > VectorType;

    using VariationalEquationsSolver< StateScalarType, TimeType >::parametersToEstimate_;
    using VariationalEquationsSolver< StateScalarType, TimeType >::bodies_;
    using VariationalEquationsSolver< StateScalarType, TimeType >::stateTransitionMatrixSize_;
    using VariationalEquationsSolver< StateScalarType, TimeType >::parameterVectorSize_;
    using VariationalEquationsSolver< StateScalarType, TimeType >::stateTransitionInterface_;

    //! Constructor
    /*!
     *  Constructor, sets up object for automatic evaluation and numerical integration of variational equations and equations of motion.
     *  \param bodies Map of bodies (with names) of all bodies in integration.
     *  \param integratorSettings Settings for numerical integrator.
     *  \param propagatorSettings Settings for propagator.
     *  \param parametersToEstimate Object containing all parameters that are to be estimated and their current settings and values.
     *  \param arcStartTimes Start times for separate arcs
     *  \param integrateDynamicalAndVariationalEquationsConcurrently Boolean defining whether variational and dynamical
     *  equations are to be propagated concurrently (if true) or sequentially (of false)
     *  \param variationalOnlyIntegratorSettings Settings for numerical integrator when integrating only variational
     *  equations.
     *  \param clearNumericalSolution Boolean to determine whether to clear the raw numerical solution member variables
     *  (default true) after propagation and resetting of state transition interface.
     *  \param integrateEquationsOnCreation Boolean to denote whether equations should be integrated immediately at the
     *  end of this contructor (default false).
     *  \param resetMultiArcDynamicsAfterPropagation Boolean denoting whether to reset the multi-arc dynamics after
     *  propagation (default true).
     */
    MultiArcVariationalEquationsSolver(
            const simulation_setup::SystemOfBodies& bodies,
            const std::shared_ptr< numerical_integrators::IntegratorSettings< TimeType > > integratorSettings,
            const std::shared_ptr< PropagatorSettings< StateScalarType > > propagatorSettings,
            const std::shared_ptr< estimatable_parameters::EstimatableParameterSet< StateScalarType > > parametersToEstimate,
            const std::vector< double > arcStartTimes,
            const bool integrateDynamicalAndVariationalEquationsConcurrently = true,
            const std::shared_ptr< numerical_integrators::IntegratorSettings< double > > variationalOnlyIntegratorSettings =
            std::shared_ptr< numerical_integrators::IntegratorSettings< double > >( ),
            const bool clearNumericalSolution = true,
            const bool integrateEquationsOnCreation = false,
            const bool resetMultiArcDynamicsAfterPropagation = true ):
        VariationalEquationsSolver< StateScalarType, TimeType >(
            bodies, parametersToEstimate, clearNumericalSolution ),
        propagatorSettings_( std::dynamic_pointer_cast< MultiArcPropagatorSettings< StateScalarType > >( propagatorSettings ) ),
        resetMultiArcDynamicsAfterPropagation_( resetMultiArcDynamicsAfterPropagation )
    {
        if(  std::dynamic_pointer_cast< MultiArcPropagatorSettings< StateScalarType > >( propagatorSettings ) == nullptr )
        {
            throw std::runtime_error( "Error when making multi-arc variational equations solver, input is single-arc" );
        }
        checkMultiArcPropagatorSettingsAndParameterEstimationConsistency(
                    propagatorSettings_, parametersToEstimate, arcStartTimes, estimatedBodiesPerArc_, arcIndicesPerBody_,
                    areEstimatedBodiesDifferentPerArc_ );

        if ( areEstimatedBodiesDifferentPerArc_ && resetMultiArcDynamicsAfterPropagation_ )
        {
//            throw std::runtime_error( "Error in multi-arc variational equations solver, boolean resetMultiArcDynamicsAfterPropagation should be "
//                                      "set to false when the bodies to be estimated differ from one arc to another." );
        }

        arcWiseParametersToEstimate_.clear( );
//        getParametersToEstimatePerArc( parametersToEstimate, arcWiseParametersToEstimate_, estimatedBodiesPerArc_ );
        getParametersToEstimatePerArcTest( parametersToEstimate, arcWiseParametersToEstimate_, arcStartTimes, estimatedBodiesPerArc_, arcIndicesPerBody_ );


        parameterVectorSize_ = 0.0; // estimatable_parameters::getSingleArcParameterSetSize( parametersToEstimate );

        stateTransitionMatrixSize_  = 0.0; //-= ( parametersToEstimate->getParameterSetSize( ) -
                                        // estimatable_parameters::getSingleArcParameterSetSize( parametersToEstimate ) );

        for ( unsigned int arc = 0 ; arc < estimatedBodiesPerArc_.size( ) ; arc++ )
        {
//            arcWiseStateTransitionMatrixSize_.push_back( 6 * estimatedBodiesPerArc_[ arc ].size( ) );
            arcWiseStateTransitionMatrixSize_.push_back( estimatable_parameters::getSingleArcInitialDynamicalStateParameterSetSize( parametersToEstimate, arc ) );
            std::cout << "arcWiseStateTransitionMatrixSize_: " << arcWiseStateTransitionMatrixSize_[ arc ] << "\n\n";
            std::cout << "test STM size: " << estimatable_parameters::getSingleArcInitialDynamicalStateParameterSetSize( arcWiseParametersToEstimate_[ arc ] ) << "\n\n";
//            arcWiseParameterVectorSize_.push_back( estimatable_parameters::getSingleArcParameterSetSize( arcWiseParametersToEstimate_[ arc ] ) );
            arcWiseParameterVectorSize_.push_back( estimatable_parameters::getSingleArcParameterSetSize( parametersToEstimate, arc ) );
            std::cout << "arcWiseParameterVectorSize_: " << arcWiseParameterVectorSize_[ arc ] << "\n\n";
        }

        dynamicsSimulator_ =  std::make_shared< MultiArcDynamicsSimulator< StateScalarType, TimeType > >(
                    bodies, integratorSettings, propagatorSettings, arcStartTimes,
                    false, clearNumericalSolution, resetMultiArcDynamicsAfterPropagation_ );


        std::vector< std::shared_ptr< SingleArcDynamicsSimulator< StateScalarType, TimeType > > > singleArcDynamicsSimulators =
                dynamicsSimulator_->getSingleArcDynamicsSimulators( );

        if( arcStartTimes.size( ) != singleArcDynamicsSimulators.size( ) )
        {
            throw std::runtime_error( "Error when making multi-arc variational equartions solver, input is inconsistent" );
        }

        for( unsigned int i = 0; i < singleArcDynamicsSimulators.size( ); i++ )
        {
            dynamicsStateDerivatives_.push_back( singleArcDynamicsSimulators.at( i )->getDynamicsStateDerivative( ) );

            // Create variational equations objects.
            std::map< IntegratedStateType, orbit_determination::StateDerivativePartialsMap > stateDerivativePartials =
                    simulation_setup::createStateDerivativePartials< StateScalarType, TimeType >(
                        dynamicsStateDerivatives_.at( i )->getStateDerivativeModels( ), bodies, arcWiseParametersToEstimate_[ i ] );

            std::shared_ptr< VariationalEquations > variationalEquationsObject_ =
                    std::make_shared< VariationalEquations >(
                        stateDerivativePartials, arcWiseParametersToEstimate_[ i ], dynamicsStateDerivatives_.at( i )->getStateTypeStartIndices( ), i,
                        arcIndicesPerBody_[ i ] );

            dynamicsStateDerivatives_.at( i )->addVariationalEquations( variationalEquationsObject_ );
            arcStartTimes_.push_back( arcStartTimes.at( i ) );
            double currentEndTime = std::dynamic_pointer_cast<
                    PropagationTimeTerminationSettings >(
                        propagatorSettings_->getSingleArcSettings( ).at( i )->getTerminationSettings( ) )->terminationTime_;
        }

        numberOfArcs_ = dynamicsStateDerivatives_.size( );
        // Resize solution of variational equations to 2 (state transition and sensitivity matrices)
        variationalEquationsSolution_.resize( numberOfArcs_ );
        for( int i = 0; i < numberOfArcs_; i++ )
        {
            variationalEquationsSolution_[ i ].resize( 2 );
        }

        // Integrate variational equations from initial state estimate.
        if( integrateEquationsOnCreation )
        {
            if( integrateDynamicalAndVariationalEquationsConcurrently )
            {
                std::cout << "TEST" << "\n\n";
                std::vector< Eigen::Matrix< StateScalarType, Eigen::Dynamic, 1 > > test = propagatorSettings_->getInitialStateList( );
                for ( unsigned int k = 0 ; k < test.size( ) ; k++ )
                {
                    std::cout << k << ": getInitialStateList( ):" << test[ k ].transpose( ) << "\n\n";
                }
                integrateVariationalAndDynamicalEquations( propagatorSettings_->getInitialStateList( ), 1 );
            }
            else
            {
                integrateVariationalAndDynamicalEquations( propagatorSettings_->getInitialStateList( ), 0 );
            }
        }

    }

    //! Destructor
    /*!
     *  Destructor
     */
    ~MultiArcVariationalEquationsSolver( ){ }

    //! Function to integrate equations of motion only.
    /*!
     *  Function to integrate equations of motion only (for all arcs).  If dynamical
     *  solution is to be processed, the environment is also updated to the new solution.
     *  \param initialStateEstimate Initial state of the equations of motion that is to be used (in same order as in
     *  parametersToEstimate_), concatenated for all arcs.
     */
    void integrateDynamicalEquationsOfMotionOnly(
            const Eigen::Matrix< StateScalarType, Eigen::Dynamic, 1 >& initialStateEstimate )
    {
        for( int i = 0; i < numberOfArcs_; i++ )
        {
            dynamicsStateDerivatives_.at( i )->setPropagationSettings( std::vector< IntegratedStateType >( ), 1, 0 );
        }

        dynamicsSimulator_->integrateEquationsOfMotion( initialStateEstimate );
    }

    //! Function to integrate equations of motion only.
    /*!
     *  Function to integrate equations of motion only (for all arcs).  If dynamical
     *  solution is to be processed, the environment is also updated to the new solution.
     *  \param initialStateEstimate Initial state of the equations of motion that is to be used, as a list with separate entries
     *  for each arc.
     */
    void integrateDynamicalEquationsOfMotionOnly(
            const std::vector< Eigen::Matrix< StateScalarType, Eigen::Dynamic, 1 > >& initialStateEstimate )
    {
        for( int i = 0; i < numberOfArcs_; i++ )
        {
            dynamicsStateDerivatives_.at( i )->setPropagationSettings( std::vector< IntegratedStateType >( ), 1, 0 );
        }

        dynamicsSimulator_->integrateEquationsOfMotion( initialStateEstimate );
    }

    //! Function to integrate variational equations and equations of motion.
    /*!
     *  Function to integrate variational equations and equations of motion, for all arcs. At the end of this function,
     *  the stateTransitionInterface_ is reset with the new state transition and sensitivity matrices. If dynamical
     *  solution is to be processed, the environment is also updated to the new solution.
     *  \param concatenatedInitialStates Initial state of the equations of motion that is to be used (in same order as in
     *  parametersToEstimate_), concatenated for all arcs.
     *  \param integrateEquationsConcurrently Variable determining whether the equations of motion are to be
     *  propagated concurrently with variational equations of motion (if true), or before variational equations (if false).
     */
    void integrateVariationalAndDynamicalEquations(
            const VectorType& concatenatedInitialStates, const bool integrateEquationsConcurrently )
    {
        std::cout << "concatenatedInitialStates: " << concatenatedInitialStates.transpose( ) << "\n\n";
        std::vector< Eigen::Matrix< StateScalarType, Eigen::Dynamic, 1 > > splitInitialState;

        int currentIndex = 0;
        for( unsigned int i = 0; i < dynamicsSimulator_->getSingleArcDynamicsSimulators( ).size( ); i++ )
        {
            int currentSize = dynamicsSimulator_->getSingleArcDynamicsSimulators( ).at( i )->getPropagatorSettings( )->getConventionalStateSize( );
            std::cout << "current state size: " << currentSize << "\n\n";
            splitInitialState.push_back( concatenatedInitialStates.block( currentIndex, 0, currentSize, 1 ) );
            currentIndex += currentSize;
        }

        if( currentIndex != concatenatedInitialStates.rows( ) )
        {
            throw std::runtime_error( "Error when doing multi-arc variational equation integration, "
                                      "input state vector size is incompatible with settings." );
        }
        for ( unsigned int k = 0 ; k < splitInitialState.size( ) ; k++ )
        {
            std::cout << "test " << k <<  " - splitInitialState: " << splitInitialState[ k ].transpose( ) << "\n\n";
        }
        integrateVariationalAndDynamicalEquations( splitInitialState, integrateEquationsConcurrently );
    }

    //! Function to integrate variational equations and equations of motion.
    /*!
     *  Function to integrate variational equations and equations of motion, for all arcs. At the end of this function,
     *  the stateTransitionInterface_ is reset with the new state transition and sensitivity matrices. If dynamical
     *  solution is to be processed, the environment is also updated to the new solution.
     *  \param initialStateEstimate Initial state of the equations of motion that is to be used, in a list with initial
     *  state for each arc stored separately.
     *  \param integrateEquationsConcurrently Variable determining whether the equations of motion are to be
     *  propagated concurrently with variational equations of motion (if true), or before variational equations (if false).
     */
    void integrateVariationalAndDynamicalEquations(
            const std::vector< VectorType >& initialStateEstimate, const bool integrateEquationsConcurrently )
    {
        bool updateInitialStates = false;
        std::vector< VectorType > arcInitialStates;

        // Retrieve single-arc dynamics simulator objects
        std::vector< std::shared_ptr< SingleArcDynamicsSimulator< StateScalarType, TimeType > > > singleArcDynamicsSimulators =
                dynamicsSimulator_->getSingleArcDynamicsSimulators( );

        // Clear solution maps for variational equations
        for( int i = 0; i < numberOfArcs_; i++ )
        {
            variationalEquationsSolution_[ i ][ 0 ].clear( );
            variationalEquationsSolution_[ i ][ 1 ].clear( );
        }

        // Propagate variational equations and equations of motion concurrently
        if( integrateEquationsConcurrently )
        {
            // Allocate maps that stored numerical solution for equations of motion
            std::map< TimeType, Eigen::Matrix< StateScalarType, Eigen::Dynamic, 1 > >
                    currentEquationsOfMotionNumericalSolutionsRaw;
            std::vector< std::map< TimeType, Eigen::Matrix< StateScalarType, Eigen::Dynamic, 1 > > >
                    equationsOfMotionNumericalSolutions;
            std::vector< std::map< TimeType, Eigen::Matrix< double, Eigen::Dynamic, 1 > > >
                    dependentVariableHistorySolutions;
            std::vector< std::map< TimeType, double > > cumulativeComputationTimeHistorySolutions;

            equationsOfMotionNumericalSolutions.resize( numberOfArcs_ );

            dependentVariableHistorySolutions.resize( numberOfArcs_ );
            cumulativeComputationTimeHistorySolutions.resize( numberOfArcs_ );

            // Integrate equations for all arcs.
            for( int i = 0; i < numberOfArcs_; i++ )
            {
<<<<<<< HEAD
                std::cout<<"Integrating arc "<< i + 1 << " of " << numberOfArcs_ << std::endl;
=======
//                std::cout<<"Integrating arc "<<i<<" of "<<numberOfArcs_<<std::endl;
>>>>>>> 88f824b5

                // Retrieve integrator settings, and ensure correct initial time.
                std::shared_ptr< numerical_integrators::IntegratorSettings< TimeType > > integratorSettings =
                        singleArcDynamicsSimulators.at( i )->getIntegratorSettings( );
                integratorSettings->initialTime_ = arcStartTimes_.at( i );
                std::cout << "arc start times: " << arcStartTimes_.at( i ) << "\n\n";
                std::cout << "arc end times: " << std::dynamic_pointer_cast< FixedTimePropagationTerminationCondition >(
                        singleArcDynamicsSimulators.at( i )->getPropagationTerminationCondition( ) )->getStopTime( ) << "\n\n";

                // Set state derivative model to propagate both variational equations and equations of motion
                singleArcDynamicsSimulators.at( i )->getDynamicsStateDerivative( )->setPropagationSettings(
                            std::vector< IntegratedStateType >( ), 1, 1 );


                // Get arc initial state. If initial state is NaN, this signals that the initial state is to be taken from
                // previous arc
                VectorType currentArcInitialState;

                if( ( i == 0 ) || ( !linear_algebra::doesMatrixHaveNanEntries( initialStateEstimate.at( i ) ) ) )
                {
                    currentArcInitialState = initialStateEstimate.at( i );
                }
                else
                {
                    std::cout << "test - call to getArcInitialStateFromPreviousArcResult!" << "\n\n";
                    currentArcInitialState = getArcInitialStateFromPreviousArcResult(
                                equationsOfMotionNumericalSolutions.at( i - 1 ), arcStartTimes_.at( i ) );
                    updateInitialStates = true;
                }
                std::cout << "currentArcInitialState: " << currentArcInitialState.transpose( ) << "\n\n";
                arcInitialStates.push_back( currentArcInitialState );

                // Update state derivative model to (possible) update in state.
                singleArcDynamicsSimulators.at( i )->getDynamicsStateDerivative( )->
                        updateStateDerivativeModelSettings( currentArcInitialState );

                std::cout << "test before create initial conditions" << "\n\n";

                // Create initial state for combined variational equations of motion.
                MatrixType initialVariationalState = this->createInitialConditions(
                            currentArcInitialState, i );

                std::cout << "test before create variational equations" << "\n\n";

                // Integrate variational and state equations.
                dynamicsSimulator_->getDynamicsStateDerivative( ).at( i )->resetFunctionEvaluationCounter( );
                simulation_setup::setAreBodiesInPropagation( bodies_, true );
                std::map< TimeType, MatrixType > rawNumericalSolution;
                std::shared_ptr< PropagationTerminationDetails > propagationTerminationReason =
                EquationIntegrationInterface< MatrixType, TimeType >::integrateEquations(
                            singleArcDynamicsSimulators.at( i )->getStateDerivativeFunction( ),
                            rawNumericalSolution,
                            initialVariationalState, integratorSettings,
                            singleArcDynamicsSimulators.at( i )->getPropagationTerminationCondition( ),
                            dependentVariableHistorySolutions.at( i ),
                            cumulativeComputationTimeHistorySolutions.at( i ),
                            singleArcDynamicsSimulators.at( i )->getDependentVariablesFunctions( ),
                            std::bind(
                                &DynamicsStateDerivativeModel< TimeType, StateScalarType >::postProcessStateAndVariationalEquations,
                                singleArcDynamicsSimulators.at( i )->getDynamicsStateDerivative( ), std::placeholders::_1 ) );
                dynamicsSimulator_->setPropagationTerminationReason( propagationTerminationReason, i );
                simulation_setup::setAreBodiesInPropagation( bodies_, false );

                // Extract solution of equations of motion.
                utilities::createVectorBlockMatrixHistory(
                            rawNumericalSolution, currentEquationsOfMotionNumericalSolutionsRaw,
                            std::make_pair( 0, arcWiseParameterVectorSize_[ i ] ), arcWiseParameterVectorSize_[ i ] );


                // Transform equations of motion solution to output formulation
                convertNumericalStateSolutionsToOutputSolutions(
                            equationsOfMotionNumericalSolutions[ i ], currentEquationsOfMotionNumericalSolutionsRaw,
                            dynamicsStateDerivatives_.at( i ) );
                arcStartTimes_[ i ] = equationsOfMotionNumericalSolutions[ i ].begin( )->first;

                std::cout << "arc start times: " << arcStartTimes_.at( i ) << "\n\n";

                // Save state transition and sensitivity matrix solutions for current arc.
                setVariationalEquationsSolution(
                            rawNumericalSolution, variationalEquationsSolution_[ i ],
                            std::make_pair( 0, 0 ), std::make_pair( 0, arcWiseStateTransitionMatrixSize_[ i ] ),
                            arcWiseStateTransitionMatrixSize_[ i ], arcWiseParameterVectorSize_[ i ] );

            }

            // Process numerical solution of equations of motion
            dynamicsSimulator_->manuallySetAndProcessRawNumericalEquationsOfMotionSolution(
                        equationsOfMotionNumericalSolutions, dependentVariableHistorySolutions,
                        resetMultiArcDynamicsAfterPropagation_ );
            equationsOfMotionNumericalSolutions.clear( );


            if( updateInitialStates )
            {
                if ( areEstimatedBodiesDifferentPerArc_ )
                {
                    throw std::runtime_error( "Error in multi-arc variational equations solver, arc information transferral is not yet supported "
                                              "when the estimated bodies differ from one arc to another." );
                }
                else
                {
                    propagatorSettings_->resetInitialStatesList( arcInitialStates );
                    setPropagatorSettingsMultiArcStatesInEstimatedDynamicalParameters(
                            parametersToEstimate_, propagatorSettings_ );
                }
            }
        }
        else
        {
            // Integrate dynamics for each arc
            for( int i = 0; i < numberOfArcs_; i++ )
            {
//                // Get arc initial state. If initial state is NaN, this signals that the initial state is to be taken from
//                // previous arc
//                if( ( i == 0 ) || ( !linear_algebra::doesMatrixHaveNanEntries( initialStateEstimate.at( i ) ) ) )
//                {
//                    throw std::runtime_error( "Error, arc information transferral not yet supported for separate "
//                                              "dynamics and variational euations propagation." );
//                    updateInitialStates = true;
//                }
//                else
//                {
                    arcInitialStates.push_back( initialStateEstimate.at( i ) );
//                }

                // Update state derivative model to (possible) update in state.
                singleArcDynamicsSimulators.at( i )->getDynamicsStateDerivative( )->
                        updateStateDerivativeModelSettings( arcInitialStates.at( i ) );
                singleArcDynamicsSimulators.at( i )->getDynamicsStateDerivative( )->setPropagationSettings(
                            std::vector< IntegratedStateType >( ), 1, 0 );
            }

            dynamicsSimulator_->integrateEquationsOfMotion( arcInitialStates );
            arcStartTimes_ = dynamicsSimulator_->getArcStartTimes( );

            std::map< TimeType, MatrixType > rawNumericalSolutions;
            std::map< TimeType, Eigen::Matrix< double, Eigen::Dynamic, 1 > > dummyDependentVariableHistorySolution;
            std::map< TimeType, double > dummyCumulativeComputationTimeHistorySolution;

            // Integrate variational equarions for each arc
            for( int i = 0; i < numberOfArcs_; i++ )
            {
                // Retrieve integrator settings, and ensure correct initial time.
                std::shared_ptr< numerical_integrators::IntegratorSettings< TimeType > > integratorSettings =
                        singleArcDynamicsSimulators.at( i )->getIntegratorSettings( );
                integratorSettings->initialTime_ = arcStartTimes_.at( i );

                // Propagate only variational equations
                singleArcDynamicsSimulators.at( i )->getDynamicsStateDerivative( )->setPropagationSettings(
                { translational_state }, 0, 1 );

                // Get initial state for variational equations (single arc)
                MatrixType initialVariationalState = this->createInitialVariationalEquationsSolution( i ).
                        template cast< StateScalarType >( );

                // Integrate variational equations for current arc

                dynamicsSimulator_->getDynamicsStateDerivative( ).at( i )->resetFunctionEvaluationCounter( );
                simulation_setup::setAreBodiesInPropagation( bodies_, true );
                EquationIntegrationInterface< MatrixType, TimeType >::integrateEquations(
                            singleArcDynamicsSimulators.at( i )->getStateDerivativeFunction( ),
                            rawNumericalSolutions, initialVariationalState,
                            integratorSettings,
                            singleArcDynamicsSimulators.at( i )->getPropagationTerminationCondition( ),
                            dummyDependentVariableHistorySolution, dummyCumulativeComputationTimeHistorySolution );
                simulation_setup::setAreBodiesInPropagation( bodies_, false );

                // Save state transition and sensitivity matrix solutions for current arc.
                setVariationalEquationsSolution(
                            rawNumericalSolutions, variationalEquationsSolution_[ i ],
                            std::make_pair( 0, 0 ), std::make_pair( 0, arcWiseStateTransitionMatrixSize_[ i ] ),
                            arcWiseStateTransitionMatrixSize_[ i ], arcWiseParameterVectorSize_[ i ] );

                rawNumericalSolutions.clear( );
            }

        }

        if( updateInitialStates )
        {
            if ( areEstimatedBodiesDifferentPerArc_ )
            {
                throw std::runtime_error( "Error in multi-arc variational equations solver, arc information transferral is not yet supported "
                                          "when the estimated bodies differ from one arc to another." );
            }
            else
            {
                propagatorSettings_->resetInitialStatesList( arcInitialStates );
                setPropagatorSettingsMultiArcStatesInEstimatedDynamicalParameters(
                        parametersToEstimate_, propagatorSettings_ );
            }
        }

        // Reset solution for state transition and sensitivity matrices.
        resetVariationalEquationsInterpolators( );

    }

    //! Function to return object used for numerically propagating and managing the solution of the equations of motion.
    /*!
     * Function to return object used for numerically propagating and managing the solution of the equations of motion.
     * \return Object used for numerically propagating and managing the solution of the equations of motion.
     */
    std::shared_ptr< MultiArcDynamicsSimulator< StateScalarType, TimeType > > getDynamicsSimulator( )
    {
        return dynamicsSimulator_;
    }

    //! Function to retrieve the dynamics simulator object (as base-class pointer)
    /*!
     * Function to retrieve the dynamics simulator object (as base-class pointer)
     * \return Dynamics simulator object (as base-class pointer)
     */
    std::shared_ptr< DynamicsSimulator< StateScalarType, TimeType > > getDynamicsSimulatorBase( )
    {
        return getDynamicsSimulator( );
    }



    //! Function to reset parameter estimate and re-integrate equations of motion and, if desired, variational equations.
    /*!
     *  Function to reset parameter estimate and re-integrate equations of motion and, if desired, variational equations
     *  using the new physical parameters/body initial states.
     *  \param newParameterEstimate New estimate of parameters that are to be estimated, in same order as defined
     *  in parametersToEstimate_ member.
     *  \param areVariationalEquationsToBeIntegrated Boolean defining whether the variational equations are to be
     *  reintegrated with the new parameter values.
     */
    void resetParameterEstimate( const Eigen::Matrix< StateScalarType, Eigen::Dynamic, 1 > newParameterEstimate,
                                 const bool areVariationalEquationsToBeIntegrated = true )
    {
        // Reset values of parameters.
        parametersToEstimate_->template resetParameterValues< StateScalarType >( newParameterEstimate );
        //        propagatorSettings_->resetInitialStates(
        //                    estimatable_parameters::getInitialStateVectorOfBodiesToEstimate( parametersToEstimate_ ) );
        simulation_setup::setInitialStateVectorFromParameterSet< StateScalarType >( parametersToEstimate_, propagatorSettings_ );

        for ( unsigned int i = 0 ; i < numberOfArcs_ ; i++ )
        {
            Eigen::VectorXd newParametersValues = propagatorSettings_->getSingleArcSettings( ).at( i )->getInitialStates( );
            Eigen::VectorXd arcWiseParametersValues = arcWiseParametersToEstimate_.at( i )->template getFullParameterValues< double >( );
            Eigen::VectorXd newArcWiseParametersValues = arcWiseParametersValues;
            newArcWiseParametersValues.segment( 0, newParametersValues.size( ) ) = newParametersValues;
            arcWiseParametersToEstimate_.at( i )->template resetParameterValues( newArcWiseParametersValues );
        }



        // Check if re-integration of variational equations is requested
        if( areVariationalEquationsToBeIntegrated )
        {

            // Integrate variational and state equations.
            this->integrateVariationalAndDynamicalEquations( propagatorSettings_->getInitialStates( ), 1 );
        }
        else
        {
            this->integrateDynamicalEquationsOfMotionOnly( propagatorSettings_->getInitialStates( ) );
        }
    }

    //! Function to return the numerical solution history of integrated variational equations, per arc.
    /*!
     *  Function to return the numerical solution history of integrated variational equations, per arc.
     *  Each vector entry contains the results of a single arc, stored in a vector of maps. Inner vector has size two: first entry
     *  is state transition matrix history, second is sensitivity matrix history, both stored as maps. Key of map denotes time,
     *  values are matrices.
     *  \return Numerical solution history of integrated variational equations, per arc.
     */
    std::vector< std::vector< std::map< double, Eigen::MatrixXd > > > getNumericalVariationalEquationsSolution( )
    {
        return variationalEquationsSolution_;
    }

    //! Function to return list of start times of each arc. NOTE: This list is updated after every propagation.
    /*!
     * Function to return list of start times of each arc. NOTE: This list is updated after every propagation.
     * \return List of start times of each arc. NOTE: This list is updated after every propagation.
     */
    std::vector< double > getArcStartTimes( )
    {
        return arcStartTimes_;
    }

    std::vector< std::shared_ptr< DynamicsStateDerivativeModel< TimeType, StateScalarType > > > getDynamicsStateDerivatives( )
    {
        return dynamicsStateDerivatives_;
    }

    std::vector< std::shared_ptr< estimatable_parameters::EstimatableParameterSet< StateScalarType > > > getArcWiseParametersToEstimate( ) const
    {
        return arcWiseParametersToEstimate_;
    }

protected:

    //! Create initial matrix of numerical soluation to variational + dynamical equations.
    /*!
     *  Create initial matrix of numerical soluation to variational + dynamical equations. The structure of the matrix is
     *  [Phi;S;y], with Phi the state transition matrix, S the sensitivity matrix y the state vector.
     *  \param initialStateEstimate vector of initial state (position/velocity) of bodies to be integrated numerically.
     *  order determined by order of bodiesToIntegrate_.
     *  \return Initial matrix of numerical soluation to variation + state equations.
     */
    MatrixType createInitialConditions( const VectorType initialStateEstimate, const int currentArcIndex )
    {
        if( arcWiseStateTransitionMatrixSize_[ currentArcIndex ] != initialStateEstimate.rows( ) )
        {
            throw std::runtime_error( "Error when getting initial condition for variational equations, sizes are incompatible." );
        }

        // Initialize initial conditions to zeros.
        MatrixType varSystemInitialState = MatrixType( arcWiseStateTransitionMatrixSize_[ currentArcIndex ],
                                                       arcWiseParameterVectorSize_[ currentArcIndex ] + 1 ).setZero( );

        // Set initial state transition matrix to identity
        varSystemInitialState.block( 0, 0, arcWiseStateTransitionMatrixSize_[ currentArcIndex ],
                                     arcWiseStateTransitionMatrixSize_[ currentArcIndex ] ).setIdentity( );

        // Set initial body states to current estimate of initial body states.
        varSystemInitialState.block( 0, arcWiseParameterVectorSize_[ currentArcIndex ],
                                     arcWiseStateTransitionMatrixSize_[ currentArcIndex ], 1 ) = initialStateEstimate;

        return varSystemInitialState;
    }

    //! Create initial matrix of numerical soluation to variational equations
    /*!
     *  Create initial matrix of numerical soluation to variational equations, with structure [Phi;S]. Initial state
     *  transition matrix Phi is identity matrix. Initial sensitivity matrix S is all zeros.
     *  \return Initial matrix solution to variational equations.
     */
    Eigen::MatrixXd createInitialVariationalEquationsSolution( const int currentArcIndex )
    {
        // Initialize initial conditions to zeros.
        Eigen::MatrixXd varSystemInitialState = Eigen::MatrixXd::Zero(
                arcWiseStateTransitionMatrixSize_[ currentArcIndex ], arcWiseParameterVectorSize_[ currentArcIndex ] );

        // Set initial state transition matrix to identity
        varSystemInitialState.block( 0, 0, arcWiseStateTransitionMatrixSize_[ currentArcIndex ],
                                     arcWiseStateTransitionMatrixSize_[ currentArcIndex ] ).setIdentity( );

        return varSystemInitialState;
    }

private:

    //! Reset solutions of variational equations.
    /*!
     *  Reset solutions of variational equations (stateTransitionMatrixInterpolator_ and sensitivityMatrixInterpolator_) for each
     *  arc,*  i.e. use numerical integration results to create new look-up tables and interpolators of state transition and
     *  sensitivity matrices.
     */
    void resetVariationalEquationsInterpolators( )
    {
        using namespace interpolators;

        // Allocate interpolator vectors
        std::vector< std::shared_ptr< interpolators::OneDimensionalInterpolator< double, Eigen::MatrixXd > > >
                stateTransitionMatrixInterpolators;
        std::vector< std::shared_ptr< interpolators::OneDimensionalInterpolator< double, Eigen::MatrixXd > > >
                sensitivityMatrixInterpolators;
        stateTransitionMatrixInterpolators.resize( variationalEquationsSolution_.size( ) );
        sensitivityMatrixInterpolators.resize( variationalEquationsSolution_.size( ) );

        // Create interpolators.
        arcEndTimes_.resize( variationalEquationsSolution_.size( ) );
        for( unsigned int i = 0; i < variationalEquationsSolution_.size( ); i++ )
        {
            if( dynamicsSimulator_->getSingleArcDynamicsSimulators( ).at( i )->getIntegratorSettings( )->initialTimeStep_ > 0.0 )
            {
                arcEndTimes_[ i ] = variationalEquationsSolution_[ i ][ 0 ].rbegin( )->first;
            }
            else
            {
                arcEndTimes_[ i ] = variationalEquationsSolution_[ i ][ 0 ].begin( )->first;
            }

            try
            {
                createStateTransitionAndSensitivityMatrixInterpolator(
                            stateTransitionMatrixInterpolators[ i ],
                            sensitivityMatrixInterpolators[ i ],
                            variationalEquationsSolution_[ i ],
                            this->clearNumericalSolution_ );
            }
            catch( const std::exception& caughtException )
            {
                std::cerr << "Error occured when post-processing multi-arc variational equation integration results, and creating interpolators in arc" + std::to_string( i ) + ", caught error is: " << std::endl << std::endl;
                std::cerr << caughtException.what( ) << std::endl << std::endl;
                std::cerr << "The problem may be that there is an insufficient number of data points (epochs) at which propagation results are produced for one or more arcs. Integrated results are given at" +
                             std::to_string( variationalEquationsSolution_[ i ].at( 0 ).size( ) ) + " epochs"<< std::endl;
            }


        }

        // Create stare transition matrix interface if needed, reset otherwise.
        if( stateTransitionInterface_ == nullptr )
        {
            stateTransitionInterface_ = std::make_shared< MultiArcCombinedStateTransitionAndSensitivityMatrixInterface >(
                        stateTransitionMatrixInterpolators, sensitivityMatrixInterpolators,
                        arcStartTimes_,
                        arcEndTimes_,
                        parametersToEstimate_,
                        propagatorSettings_->getSingleArcSettings( ).at( 0 )->getConventionalStateSize( ),
                        parametersToEstimate_->getParameterSetSize( ), getArcWiseStatePartialAdditionIndices( ) );
        }
        else
        {
            std::dynamic_pointer_cast< MultiArcCombinedStateTransitionAndSensitivityMatrixInterface >(
                        stateTransitionInterface_ )->updateMatrixInterpolators(
                        stateTransitionMatrixInterpolators, sensitivityMatrixInterpolators,
                        arcStartTimes_, arcEndTimes_, getArcWiseStatePartialAdditionIndices( ) );
        }
    }

    std::vector< std::vector< std::pair< int, int > > > getArcWiseStatePartialAdditionIndices( )
    {
        std::vector< std::vector< std::pair< int, int > > > partialIndices;
        for( unsigned int i = 0; i < dynamicsStateDerivatives_.size( ); i++ )
        {
            partialIndices.push_back(
                        dynamicsStateDerivatives_.at( i )->getVariationalEquationsCalculator( )->getStatePartialAdditionIndices( ) );
        }
        return partialIndices;
    }

    //! Object to propagate the dynamics for all arcs.
    std::shared_ptr< MultiArcDynamicsSimulator< StateScalarType, TimeType > > dynamicsSimulator_;

    //! Numerical solution history of integrated variational equations, per arc.
    /*!
     *  Numerical solution history of integrated variational equations, per arc.
     *  Each vector entry contains the results of a single arc, stored in a vector of maps. Inner vector has size two: first entry
     *  is state transition matrix history, second is sensitivity matrix history, both stored as maps. Key of map denotes time,
     *  values are matrices.
     */
    std::vector< std::vector< std::map< double, Eigen::MatrixXd > > > variationalEquationsSolution_;

    //! List of start times of each arc. NOTE: This list is updated after every propagation.
    std::vector< double > arcStartTimes_;

    std::vector< double > arcEndTimes_;

    //! Settings for propagation of equations of motion.
    std::shared_ptr< MultiArcPropagatorSettings< StateScalarType > > propagatorSettings_;

    //! State derivative models for each arc (retrieved from dynamicsSimulator_).
    std::vector< std::shared_ptr< DynamicsStateDerivativeModel< TimeType, StateScalarType > > > dynamicsStateDerivatives_;

    //! Number of arcs over which propagation is to be performed.
    int numberOfArcs_;

    //! Boolean denoting whether to reset the multi-arc dynamics after propagation.
    const bool resetMultiArcDynamicsAfterPropagation_;

    //! Map containing, for each arc, a vector with the names of the bodies whose initial states are to be estimated.
    std::map< int, std::vector< std::string > > estimatedBodiesPerArc_;

    //! Map containing, for each arc, a map where the keys are the propagated bodies and the elements give the arc index body-wise
    //! (e.g. arc j can be the kth arc for which body i is propagated).
    std::map< int, std::map< std::string, int > > arcIndicesPerBody_;

    //! Vector containing the size of the state transition matrix, for each arc.
    std::vector< int > arcWiseStateTransitionMatrixSize_;

    //! Vector containing the size of the sensitivity matrix, for each arc.
    std::vector< int > arcWiseParameterVectorSize_;

    //! Vector with arc-wise parameters to be estimated.
    std::vector< std::shared_ptr< estimatable_parameters::EstimatableParameterSet< StateScalarType > > > arcWiseParametersToEstimate_;

    //! Boolean denoting whether the estimated bodies are different from one arc to another.
    bool areEstimatedBodiesDifferentPerArc_;

};

//! Class to manage and execute the numerical integration of variational equations of a dynamical system in a combination
//! of single and multiple arcs
/*!
 *  Class to manage and execute the numerical integration of variational equations of a dynamical system, in addition
 *  to the dynamics itself, in a combination  of single and multiple arcs. In this class, the governing equations are set once,
 *  but can be re-integrated for different initial conditions using the same instance of the class.
 */
template< typename StateScalarType = double, typename TimeType = double >
class HybridArcVariationalEquationsSolver: public VariationalEquationsSolver< StateScalarType, TimeType >
{
public:

    typedef Eigen::Matrix< StateScalarType, Eigen::Dynamic, Eigen::Dynamic > MatrixType;
    typedef Eigen::Matrix< StateScalarType, Eigen::Dynamic, 1 > VectorType;

    using VariationalEquationsSolver< StateScalarType, TimeType >::parametersToEstimate_;
    using VariationalEquationsSolver< StateScalarType, TimeType >::bodies_;
    using VariationalEquationsSolver< StateScalarType, TimeType >::stateTransitionMatrixSize_;
    using VariationalEquationsSolver< StateScalarType, TimeType >::parameterVectorSize_;
    using VariationalEquationsSolver< StateScalarType, TimeType >::stateTransitionInterface_;

    //! Constructor
    /*!
     *  Constructor, sets up object for automatic evaluation and numerical integration of variational equations and equations of motion.
     *  \param bodies Map of bodies (with names) of all bodies in integration.
     *  \param integratorSettings Settings for numerical integrator.
     *  \param propagatorSettings Settings for propagator.
     *  \param parametersToEstimate Object containing all parameters that are to be estimated and their current settings and values.
     *  \param arcStartTimes Start times for separate arcs
     *  \param integrateDynamicalAndVariationalEquationsConcurrently Boolean defining whether variational and dynamical
     *  equations are to be propagated concurrently (if true) or sequentially (of false)
     *  \param clearNumericalSolution Boolean to determine whether to clear the raw numerical solution member variables
     *  (default true) after propagation and resetting of state transition interface.
     *  \param integrateEquationsOnCreation Boolean to denote whether equations should be integrated immediately at the
     *  end of this contructor.
     */
    HybridArcVariationalEquationsSolver(
            const simulation_setup::SystemOfBodies& bodies,
            const std::shared_ptr< numerical_integrators::IntegratorSettings< TimeType > > integratorSettings,
            const std::shared_ptr< PropagatorSettings< StateScalarType > > propagatorSettings,
            const std::shared_ptr< estimatable_parameters::EstimatableParameterSet< StateScalarType > > parametersToEstimate,
            const std::vector< double > arcStartTimes,
            const bool integrateDynamicalAndVariationalEquationsConcurrently = true,
            const bool clearNumericalSolution = true,
            const bool integrateEquationsOnCreation = false ):
        VariationalEquationsSolver< StateScalarType, TimeType >(
            bodies, parametersToEstimate, clearNumericalSolution ),
        singleArcIntegratorSettings_( integratorSettings ),
        multiArcIntegratorSettings_( integratorSettings ),
        arcStartTimes_( arcStartTimes )
    {
        initializeHybridArcVariationalEquationsSolver(
                    bodies, propagatorSettings, integrateDynamicalAndVariationalEquationsConcurrently, integrateEquationsOnCreation );
    }

    HybridArcVariationalEquationsSolver(
            const simulation_setup::SystemOfBodies& bodies,
            const std::shared_ptr< numerical_integrators::IntegratorSettings< TimeType > > singleArcIntegratorSettings,
            const std::shared_ptr< numerical_integrators::IntegratorSettings< TimeType > > multiArcIntegratorSettings,
            const std::shared_ptr< PropagatorSettings< StateScalarType > > propagatorSettings,
            const std::shared_ptr< estimatable_parameters::EstimatableParameterSet< StateScalarType > > parametersToEstimate,
            const std::vector< double > arcStartTimes,
            const bool integrateDynamicalAndVariationalEquationsConcurrently = true,
            const bool clearNumericalSolution = true,
            const bool integrateEquationsOnCreation = false ):
        VariationalEquationsSolver< StateScalarType, TimeType >(
            bodies, parametersToEstimate, clearNumericalSolution ),
        singleArcIntegratorSettings_( singleArcIntegratorSettings ),
        multiArcIntegratorSettings_( multiArcIntegratorSettings ),
        arcStartTimes_( arcStartTimes )
    {
        initializeHybridArcVariationalEquationsSolver(
                    bodies, propagatorSettings, integrateDynamicalAndVariationalEquationsConcurrently, integrateEquationsOnCreation );
    }

    void initializeHybridArcVariationalEquationsSolver(
            const simulation_setup::SystemOfBodies& bodies,
            const std::shared_ptr< PropagatorSettings< StateScalarType > > propagatorSettings,
            const bool integrateDynamicalAndVariationalEquationsConcurrently,
            const bool integrateEquationsOnCreation )
    {
        singleArcInitialTime_ = singleArcIntegratorSettings_->initialTime_;

        // Cast propagator settings to correct type and check validity
        originalPopagatorSettings_ =
                std::dynamic_pointer_cast< HybridArcPropagatorSettings< StateScalarType > >( propagatorSettings );
        if( originalPopagatorSettings_ == nullptr )
        {
            throw std::runtime_error( "Error when making HybridArcVariationalEquationsSolver, input propagation settings are not hybrid arc" );
        }

        // Get input size of single-arc and input multi-arc
        singleArcDynamicsSize_ = originalPopagatorSettings_->getSingleArcPropagatorSettings( )->getConventionalStateSize( );
        originalMultiArcDynamicsSize_ = originalPopagatorSettings_->getMultiArcPropagatorSettings( )->getConventionalStateSize( );
//        originalMultiArcDynamicsSingleArcSize_ = originalPopagatorSettings_->getMultiArcPropagatorSettings( )->getConventionalStateSize( ) /
//                arcStartTimes_.size( );
        for ( unsigned int i = 0 ; i < arcStartTimes_.size( ) ; i++ )
        {
            originalMultiArcDynamicsSingleArcSize_.push_back(
                    originalPopagatorSettings_->getMultiArcPropagatorSettings( )->getSingleArcSettings( ).at( i )->getConventionalStateSize( ) );
            std::cout << "arc " << i << " - originalMultiArcDynamicsSingleArcSize_ = " << originalMultiArcDynamicsSingleArcSize_[ i ] << "\n\n";
//            originalPopagatorSettings_->getMultiArcPropagatorSettings( )->getSingleArcSettings( ).at( i )->getConventionalStateSize( ) << "\n\n";
        }
        std::cout << "singleArcDynamicsSize_: " << singleArcDynamicsSize_ << "\n\n";
        std::cout << "originalMultiArcDynamicsSize_: " << originalMultiArcDynamicsSize_ << "\n\n";
//        std::cout << "originalMultiArcDynamicsSingleArcSize_: " << originalMultiArcDynamicsSingleArcSize_ << "\n\n";

        // Create propagator settings with the single arc settings included (at the beginning) in each arc
        std::cout << "create extended multi-arc propagator settings" << "\n\n";
        std::shared_ptr< MultiArcPropagatorSettings< StateScalarType > > extendedMultiArcSettings =
                getExtendedMultiPropagatorSettings(
                    originalPopagatorSettings_->getSingleArcPropagatorSettings( ),
                    originalPopagatorSettings_->getMultiArcPropagatorSettings( ),
                    arcStartTimes_.size( ) );
        multiArcDynamicsSize_ = extendedMultiArcSettings->getConventionalStateSize( );
//        multiArcDynamicsSingleArcSize_ = extendedMultiArcSettings->getConventionalStateSize( ) / arcStartTimes_.size( );
        for ( unsigned int i = 0 ; i < arcStartTimes_.size( ) ; i++ )
        {
            multiArcDynamicsSingleArcSize_.push_back(
                    extendedMultiArcSettings->getSingleArcSettings( ).at( i )->getConventionalStateSize( ) );
            std::cout << "arc " << i << " - multiArcDynamicsSingleArcSize_ = " << multiArcDynamicsSingleArcSize_[ i ] << "\n\n";
//            extendedMultiArcSettings->getSingleArcSettings( ).at( i )->getConventionalStateSize( ) << "\n\n";

        }
        std::cout << "multiArcDynamicsSize_: " << multiArcDynamicsSize_ << "\n\n";
//        std::cout << "multiArcDynamicsSingleArcSize_: " << multiArcDynamicsSingleArcSize_ << "\n\n";
        propagatorSettings_ = std::make_shared< HybridArcPropagatorSettings< StateScalarType> >(
                    originalPopagatorSettings_->getSingleArcPropagatorSettings( ), extendedMultiArcSettings );

        // Update estimated parameter vector to extended multi-arc settings
        setExtendedMultiArcParameters( arcStartTimes_ );

        // Create multi-arc solver with original parameter set
        originalMultiArcSolver_ = std::make_shared< MultiArcVariationalEquationsSolver< StateScalarType, TimeType > >(
                    bodies, multiArcIntegratorSettings_, originalPopagatorSettings_->getMultiArcPropagatorSettings( ),
                    originalMultiArcParametersToEstimate_, arcStartTimes_, integrateDynamicalAndVariationalEquationsConcurrently,
                    std::shared_ptr< numerical_integrators::IntegratorSettings< double > >( ),
                    false, false, false );

        // Create variational equations solvers for single- and multi-arc
        singleArcIntegratorSettings_->initialTime_ = singleArcInitialTime_;
        singleArcSolver_ = std::make_shared< SingleArcVariationalEquationsSolver< StateScalarType, TimeType > >(
                    bodies, singleArcIntegratorSettings_, propagatorSettings_->getSingleArcPropagatorSettings( ),
                    singleArcParametersToEstimate_, integrateDynamicalAndVariationalEquationsConcurrently,
                    std::shared_ptr< numerical_integrators::IntegratorSettings< double > >( ),
                    false, false, true );
        multiArcSolver_ = std::make_shared< MultiArcVariationalEquationsSolver< StateScalarType, TimeType > >(
                    bodies, multiArcIntegratorSettings_, extendedMultiArcSettings,
                    multiArcParametersToEstimate_, arcStartTimes_, integrateDynamicalAndVariationalEquationsConcurrently,
                    std::shared_ptr< numerical_integrators::IntegratorSettings< double > >( ),
                    false, false, false );

        for( unsigned int i = 0; i < multiArcSolver_->getDynamicsStateDerivatives( ).size( ); i++ )
        {
            multiArcSolver_->getDynamicsStateDerivatives( ).at( i )->getVariationalEquationsCalculator( )->suppressParameterCoupling(
                        propagatorSettings_->getSingleArcPropagatorSettings( )->getPropagatedStateSize( ) );
        }
        std::cout << "suppress parameter coupling: " << propagatorSettings_->getSingleArcPropagatorSettings( )->getPropagatedStateSize( ) << "\n\n";

        // Create function to retrieve single-arc initial states for extended multi-arc
        std::shared_ptr< TranslationalStatePropagatorSettings< StateScalarType > > singleArcPropagationSettings =
                std::dynamic_pointer_cast< TranslationalStatePropagatorSettings< StateScalarType > >(
                    propagatorSettings_->getSingleArcPropagatorSettings( ) );
        if( singleArcPropagationSettings == nullptr )
        {
            throw std::runtime_error( "Error when making HybridArcVariationalEquationsSolver, input single arc is not translational" );
        }

        initialStatesFromSingleArcPropagation_ = std::bind(
                    &getInitialStatesOfBodiesFromFrameManager< TimeType, StateScalarType >,
                    singleArcPropagationSettings->bodiesToIntegrate_,
                    singleArcPropagationSettings->centralBodies_,
                    bodies, std::placeholders::_1, createFrameManager( bodies.getMap( ) ) );

        // Propagate dynamical equations if requested
        if( integrateEquationsOnCreation )
        {
            if( integrateDynamicalAndVariationalEquationsConcurrently )
            {
                integrateVariationalAndDynamicalEquations( propagatorSettings_->getInitialStates( ) , 1 );
            }
            else
            {
                integrateVariationalAndDynamicalEquations( propagatorSettings_->getInitialStates( ), 0 );
            }
        }
    }

    //! Destructor
    ~HybridArcVariationalEquationsSolver( ){ }

    //! Function to integrate variational equations and equations of motion.
    /*!
     *  Function to integrate variational equations and equations of motion. At the end of this function,
     *  the stateTransitionInterface_ is reset with the new state transition and sensitivity matrices. If dynamical
     *  solution is to be processed, the environment is also updated to the new solution.
     *  \param initialStateEstimate Initial statez of the equations of motion that is to be used (in same order as in
     *  parametersToEstimate_). The initial states of single and multi-arcs propagations are concatenated into a single
     *  vector.
     *  \param integrateEquationsConcurrently Variable determining whether the equations of motion are to be
     *  propagated concurrently with variational equations of motion (if true), or before variational equations (if false).
     */
    void integrateVariationalAndDynamicalEquations(
            const VectorType& initialStateEstimate, const bool integrateEquationsConcurrently )
    {

        std::cout << "initial state estimate: " << initialStateEstimate.transpose( ) << "\n\n";

        // Reset initial time and propagate multi-arc equations
        singleArcIntegratorSettings_->initialTime_ = singleArcInitialTime_;

//        std::cout<<"Integrating single arc "<<std::endl;
        singleArcSolver_->integrateVariationalAndDynamicalEquations(
                    initialStateEstimate.block( 0, 0, singleArcDynamicsSize_, 1 ),
                    integrateEquationsConcurrently );


        // Extract single arc state to update multi-arc initial states
        multiArcIntegratorSettings_->initialTime_ = arcStartTimes_.at( 0 );
        std::cout << "getInitialStates - before reset: " << propagatorSettings_->getMultiArcPropagatorSettings( )->getInitialStates( ).transpose( ) << "\n\n";
        resetMultiArcInitialStates(
                    initialStateEstimate.block( singleArcDynamicsSize_, 0, multiArcDynamicsSize_, 1 ) );
        std::cout << "getInitialStates - after reset: " << propagatorSettings_->getMultiArcPropagatorSettings( )->getInitialStates( ).transpose( ) << "\n\n";

        // Reset initial time and propagate single-arc equations
        multiArcIntegratorSettings_->initialTime_ = arcStartTimes_.at( 0 );
//        std::cout<<"Integrating multi arc "<<std::endl;
        multiArcSolver_->integrateVariationalAndDynamicalEquations(
                    propagatorSettings_->getMultiArcPropagatorSettings( )->getInitialStates( ),
                    integrateEquationsConcurrently );

        copyExtendedMultiArcInitialStatesToOriginalSettins( );

        // Extract multi-arc solution of dynamics, and remove the single arc bodies from the map.
        std::vector< std::map< TimeType, VectorType > > numericalMultiArcSolution  =
                multiArcSolver_->getDynamicsSimulator( )->getEquationsOfMotionNumericalSolution( );
        std::vector< std::map< TimeType, Eigen::VectorXd > > dependentVariableHistory  =
                multiArcSolver_->getDynamicsSimulator( )->getDependentVariableHistory( );

        removeSingleArcBodiesFromMultiArcSolultion( numericalMultiArcSolution );

        // Reset original multi-arc bodies' dynamics
        originalMultiArcSolver_->getDynamicsSimulator( )->manuallySetAndProcessRawNumericalEquationsOfMotionSolution(
                    numericalMultiArcSolution, dependentVariableHistory, true );

        // Create state transition matrix if not yet created.
        if( stateTransitionInterface_ == nullptr )
        {
            if( std::dynamic_pointer_cast< SingleArcCombinedStateTransitionAndSensitivityMatrixInterface >(
                        singleArcSolver_->getStateTransitionMatrixInterface( ) ) == nullptr )
            {
                throw std::runtime_error( "Error when making hybrid state transition/sensitivity interface, single-arc input is nullptr" );
            }

            if( std::dynamic_pointer_cast< MultiArcCombinedStateTransitionAndSensitivityMatrixInterface >(
                        multiArcSolver_->getStateTransitionMatrixInterface( ) ) == nullptr )
            {
                throw std::runtime_error( "Error when making hybrid state transition/sensitivity interface, multi-arc input is nullptr" );
            }

            stateTransitionInterface_ = std::make_shared< HybridArcCombinedStateTransitionAndSensitivityMatrixInterface >(
                        std::dynamic_pointer_cast< SingleArcCombinedStateTransitionAndSensitivityMatrixInterface >(
                            singleArcSolver_->getStateTransitionMatrixInterface( ) ),
                        std::dynamic_pointer_cast< MultiArcCombinedStateTransitionAndSensitivityMatrixInterface >(
                            multiArcSolver_->getStateTransitionMatrixInterface( ) ) );
        }
    }

    //! Function to integrate equations of motion only.
    /*!
     *  Function to integrate equations of motion only.  If dynamical
     *  solution is to be processed, the environment is also updated to the new solution.
     *  \param initialStateEstimate Initial state of the equations of motion that is to be used (in same order as in
     *  parametersToEstimate_). The initial states of single and multi-arcs propagations are concatenated into a single
     *  vector.
     */
    void integrateDynamicalEquationsOfMotionOnly(
            const Eigen::Matrix< StateScalarType, Eigen::Dynamic, 1 >& initialStateEstimate )
    {
        // Reset initial time and propagate multi-arc equations
        singleArcIntegratorSettings_->initialTime_ = arcStartTimes_.at( 0 );
        singleArcSolver_->integrateDynamicalEquationsOfMotionOnly(
                    initialStateEstimate.block( 0, 0, singleArcDynamicsSize_, 1 ) );

        // Extract single arc state to update multi-arc initial states
        multiArcIntegratorSettings_->initialTime_ = arcStartTimes_.at( 0 );
        resetMultiArcInitialStates(
                    initialStateEstimate.block( singleArcDynamicsSize_, 0, multiArcDynamicsSize_, 1 ) );

        // Reset initial time and propagate single-arc equations
        multiArcIntegratorSettings_->initialTime_ = arcStartTimes_.at( 0 );
        multiArcSolver_->integrateDynamicalEquationsOfMotionOnly(
                    propagatorSettings_->getMultiArcPropagatorSettings( )->getInitialStates( ) );

        copyExtendedMultiArcInitialStatesToOriginalSettins( );

        // Extract multi-arc solution of dynamics, and remove the single arc bodies from the map.
        std::vector< std::map< TimeType, VectorType > > numericalMultiArcSolution  =
                multiArcSolver_->getDynamicsSimulator( )->getEquationsOfMotionNumericalSolution( );
        std::vector< std::map< TimeType, Eigen::VectorXd > > dependentVariableHistory  =
                multiArcSolver_->getDynamicsSimulator( )->getDependentVariableHistory( );
        removeSingleArcBodiesFromMultiArcSolultion( numericalMultiArcSolution );

        // Reset original multi-arc bodies' dynamics
        originalMultiArcSolver_->getDynamicsSimulator( )->manuallySetAndProcessRawNumericalEquationsOfMotionSolution(
                    numericalMultiArcSolution, dependentVariableHistory, true );

    }

    //! Function to reset parameter estimate and re-integrate equations of motion and, if desired, variational equations.
    /*!
     *  Function to reset parameter estimate and re-integrate equations of motion and, if desired, variational equations
     *  using the new physical parameters/body initial states.
     *  \param newParameterEstimate New estimate of parameters that are to be estimated, in same order as defined
     *  in parametersToEstimate_ member.
     *  \param areVariationalEquationsToBeIntegrated Boolean defining whether the variational equations are to be
     *  reintegrated with the new parameter values.
     */
    void resetParameterEstimate( const Eigen::Matrix< StateScalarType, Eigen::Dynamic, 1 > newParameterEstimate,
                                 const bool areVariationalEquationsToBeIntegrated = true )
    {
        std::cout << "CALL TO FUNCTION resetParameterEstimate" << "\n\n";
        std::cout << "BEFORE RESET - original propagator settings states: " << originalPopagatorSettings_->getInitialStates( ).transpose( ) << "\n\n";
        std::cout << "BEFORE RESET - propagator settings states: " << propagatorSettings_->getInitialStates( ).transpose( ) << "\n\n";
        // Reset values of parameters.
        parametersToEstimate_->template resetParameterValues< StateScalarType >( newParameterEstimate );
//        std::cout << "getInitialStateVectorOfBodiesToEstimate: " << estimatable_parameters::getInitialStateVectorOfBodiesToEstimate( parametersToEstimate_ ).transpose( ) << "\n\n";
//        originalPopagatorSettings_->resetInitialStates(
//                    estimatable_parameters::getInitialStateVectorOfBodiesToEstimate( parametersToEstimate_ ) );

//        std::cout << "test original hybrid propagator: " << originalPopagatorSettings_->getInitialStates( ).transpose( ) << "\n\n";
        simulation_setup::setInitialStateVectorFromParameterSet< StateScalarType >( parametersToEstimate_, originalPopagatorSettings_ );
        std::cout << "test set initial state vector hybrid propagator: " << originalPopagatorSettings_->getInitialStates( ).transpose( ) << "\n\n";

        propagatorSettings_->getSingleArcPropagatorSettings( )->resetInitialStates(
                    newParameterEstimate.segment( 0, singleArcDynamicsSize_ ) );
        std::cout << "single-arc initial state: " << newParameterEstimate.segment( 0, singleArcDynamicsSize_ ).transpose( ) << "\n\n";
        Eigen::Matrix< StateScalarType, Eigen::Dynamic, 1 > totalMultiArcInitialState =
                propagatorSettings_->getMultiArcPropagatorSettings( )->getInitialStates( );
        std::cout << "totalMultiArcInitialState size: " << totalMultiArcInitialState.size( ) << "\n\n";

        Eigen::VectorXd newInitialStatesOriginalPropagatorSettings = originalPopagatorSettings_->getInitialStates( );

        unsigned int counterFullArcWiseIndex = 0;
        unsigned int counterOriginalArcWiseIndex = 0;
        for( unsigned int i = 0; i < arcStartTimes_.size( ); i++ )
        {
            std::cout << "counter arc-wise index: " << counterFullArcWiseIndex << "\n\n";
            std::cout << "counter total arc-wise index: " << counterOriginalArcWiseIndex << "\n\n";
            std::cout << "multi-arc dynamic size: " << originalMultiArcDynamicsSingleArcSize_.at( i ) << "\n\n";
            totalMultiArcInitialState.segment( counterFullArcWiseIndex, singleArcDynamicsSize_ ) = TUDAT_NAN * Eigen::VectorXd::Ones( singleArcDynamicsSize_ );
            totalMultiArcInitialState.segment(
                    counterFullArcWiseIndex /*i * multiArcDynamicsSingleArcSize_.at( i )*/ + singleArcDynamicsSize_,
                    originalMultiArcDynamicsSingleArcSize_.at( i ) ) =
                    newInitialStatesOriginalPropagatorSettings.segment(
                        singleArcDynamicsSize_ + counterOriginalArcWiseIndex /*i * originalMultiArcDynamicsSingleArcSize_.at( i )*/, originalMultiArcDynamicsSingleArcSize_.at( i )  );

            counterFullArcWiseIndex += multiArcDynamicsSingleArcSize_.at( i );
            counterOriginalArcWiseIndex += originalMultiArcDynamicsSingleArcSize_.at( i );

        }
        std::cout << "multi-arc initial state: " << totalMultiArcInitialState.transpose( ) << "\n\n";
        propagatorSettings_->getMultiArcPropagatorSettings( )->resetInitialStates( totalMultiArcInitialState );
        propagatorSettings_->setInitialStatesFromConstituents( );

        std::cout << "AFTER RESET - original propagator settings states: " << originalPopagatorSettings_->getInitialStates( ).transpose( ) << "\n\n";
        std::cout << "AFTER RESET - propagator settings states: " << propagatorSettings_->getInitialStates( ).transpose( ) << "\n\n";

        // Reset parameters for arc-wise parameters in both originalMultiArcSolver_ and multiArcSolver_
        for ( unsigned int i = 0 ; i < arcStartTimes_.size( ) ; i++ )
        {
            std::cout << "arc " << i << "\n\n";
            std::cout << "test original multi-arc solver parameters before reset: " << originalMultiArcSolver_->getArcWiseParametersToEstimate( ).at( i )
            ->template getFullParameterValues< double >( ).transpose( ) << "\n\n";
            Eigen::VectorXd newParametersValues = originalPopagatorSettings_->getMultiArcPropagatorSettings( )->getSingleArcSettings( ).at( i )->getInitialStates( );
            Eigen::VectorXd newArcWiseParametersValues = originalMultiArcSolver_->getArcWiseParametersToEstimate( ).at( i )->template getFullParameterValues< double >( );
            newArcWiseParametersValues.segment( 0, newParametersValues.size( ) ) = newParametersValues;
            originalMultiArcSolver_->getArcWiseParametersToEstimate( ).at( i )->template resetParameterValues( newArcWiseParametersValues );
            std::cout << "test original multi-arc solver parameters after reset: " << originalMultiArcSolver_->getArcWiseParametersToEstimate( ).at( i )
            ->template getFullParameterValues< double >( ).transpose( ) << "\n\n";

            std::cout << "test multi-arc solver parameters before reset: " << multiArcSolver_->getArcWiseParametersToEstimate( ).at( i )
                    ->template getFullParameterValues< double >( ).transpose( ) << "\n\n";
            Eigen::VectorXd newFullParametersValues = propagatorSettings_->getMultiArcPropagatorSettings( )->getSingleArcSettings( ).at( i )->getInitialStates( );
            Eigen::VectorXd newFullArcWiseParametersValues = multiArcSolver_->getArcWiseParametersToEstimate( ).at( i )->template getFullParameterValues< double >( );
            newFullArcWiseParametersValues.segment( 0, newFullParametersValues.size( ) ) = newFullParametersValues;
            multiArcSolver_->getArcWiseParametersToEstimate( ).at( i )->template resetParameterValues( newFullArcWiseParametersValues );
            std::cout << "test multi-arc solver parameters after reset: " << multiArcSolver_->getArcWiseParametersToEstimate( ).at( i )
                    ->template getFullParameterValues< double >( ).transpose( ) << "\n\n";
        }

        // Check if re-integration of variational equations is requested
        if( areVariationalEquationsToBeIntegrated )
        {
            // Integrate variational and state equations.
            this->integrateVariationalAndDynamicalEquations( propagatorSettings_->getInitialStates( ), 1 );
        }
        else
        {
            this->integrateDynamicalEquationsOfMotionOnly( propagatorSettings_->getInitialStates( ) );
        }
    }

    //! Function to retrieve propagator settings used for equations of motion
    /*!
     * Function to retrieve propagator settings used for equations of motion
     * \return Propagator settings used for equations of motion
     */
    std::shared_ptr< HybridArcPropagatorSettings< StateScalarType > > getPropagatorSettings( )
    {
        return propagatorSettings_;
    }

    //! Function to retrieve the dynamics simulator object (as base-class pointer)
    /*!
     * Function to retrieve the dynamics simulator object (as base-class pointer). This function is not yet implemented
     * in hybric-arc model, as no single DynamicsSimulator model is used. Calling this function throws an error
     * \return Dynamics simulator object (as base-class pointer)
     */
    virtual std::shared_ptr< DynamicsSimulator< StateScalarType, TimeType > > getDynamicsSimulatorBase( )
    {
        throw std::runtime_error( "Error, getDynamicsSimulatorBase not implemented in hyrbid arc propagator" );
    }


    std::shared_ptr< MultiArcVariationalEquationsSolver< StateScalarType, TimeType > > getMultiArcSolver( )
    {
        return multiArcSolver_;
    }

    //! Object to solve single-arc variational equations.
    std::shared_ptr< SingleArcVariationalEquationsSolver< StateScalarType, TimeType > > getSingleArcSolver( )
    {
        return singleArcSolver_;
    }

protected:

    //! Function to set and process the arc start times of the multi-arc propagation
    /*!
     * Function to set and process the arc start times of the multi-arc propagation
     * \param arcStartTimes Arc start times of the multi-arc propagation
     */
    void setExtendedMultiArcParameters( const std::vector< double >& arcStartTimes )
    {
        // Retrieve and set original single and multi-arc parameter set
        singleArcParametersToEstimate_ = createEstimatableParameterSetArcSubSet( parametersToEstimate_, true );
        originalMultiArcParametersToEstimate_ = createEstimatableParameterSetArcSubSet( parametersToEstimate_, false );

        std::vector< std::shared_ptr< estimatable_parameters::EstimatableParameter<
                Eigen::Matrix< StateScalarType, Eigen::Dynamic, 1 > > > >
                singleArcParameters = parametersToEstimate_->getEstimatedSingleArcInitialStateParameters( );
        std::vector< std::shared_ptr< estimatable_parameters::EstimatableParameter<
                Eigen::Matrix< StateScalarType, Eigen::Dynamic, 1 > > > >
                originalMultiArcParameters = parametersToEstimate_->getEstimatedMultiArcInitialStateParameters( );

        // Get multi-arc parameters associated with estimated single-arc parameters
        std::vector< std::shared_ptr< estimatable_parameters::EstimatableParameter<
                Eigen::Matrix< StateScalarType, Eigen::Dynamic, 1 > > > > extendedMultiArcParameters;
        for( unsigned int i = 0; i < singleArcParameters.size( ); i++ )
        {
            extendedMultiArcParameters.push_back(
                        simulation_setup::getAssociatedMultiArcParameter( singleArcParameters.at( i ), arcStartTimes ) );
        }

        // Add original multi-arc parameters
        for( unsigned int i = 0; i < originalMultiArcParameters.size( ); i++ )
        {
            extendedMultiArcParameters.push_back( originalMultiArcParameters.at( i ) );
        }

        // Create multi-arc parameter set with single-arc parameters extended into multi-arc
        multiArcParametersToEstimate_ = std::make_shared< estimatable_parameters::EstimatableParameterSet< StateScalarType > >(
                    parametersToEstimate_->getEstimatedDoubleParameters( ),
                    parametersToEstimate_->getEstimatedVectorParameters( ),
                    extendedMultiArcParameters );
        std::cout << "TEST: " << "\n\n";
        estimatable_parameters::printEstimatableParameterEntries( multiArcParametersToEstimate_ );
    }

    //! Function to reset the initial multi-arc states
    /*!
     * Function to reset the initial multi-arc states
     * \param manualMultiArcStates New multi-arc states
     */
    void resetMultiArcInitialStates(
            const VectorType& manualMultiArcStates )
    {
        std::cout << "manualMultiArcStates: " << manualMultiArcStates.transpose( ) << "\n\n";
        std::cout << "size manualMultiArcStates: " << manualMultiArcStates.size( ) << "\n\n";

        // Retrieve full multi-arc initial states, with single-arc bodies not (correctly) set
        std::vector< VectorType > arcInitialStates =
                propagatorSettings_->getMultiArcPropagatorSettings( )->getInitialStateList( );

        // Retrieve single-arc states from ephemerides
        int currentArcSize = 0;
        int indexMultiArcState = 0;
        for( unsigned int i = 0; i < arcInitialStates.size( ); i++ )
        {
            currentArcSize = arcInitialStates[ i ].rows( );
            std::cout << "currentArcSize: " << currentArcSize << "\n\n";
            std::cout << "singleArcDynamicsSize_" << singleArcDynamicsSize_ << "\n\n";
            arcInitialStates[ i ].segment( 0, singleArcDynamicsSize_ ) =
                    initialStatesFromSingleArcPropagation_( arcStartTimes_.at( i ) );
            std::cout << "new single arc initial state:" << initialStatesFromSingleArcPropagation_( arcStartTimes_.at( i ) ).transpose( ) << "\n\n";

            std::cout << "currentArcSize - singleArcDynamicsSize_: " << currentArcSize - singleArcDynamicsSize_ << "\n\n";
            std::cout << "i * currentArcSize + singleArcDynamicsSize_: " << i * currentArcSize + singleArcDynamicsSize_ << "\n\n";
            arcInitialStates[ i ].segment( singleArcDynamicsSize_, currentArcSize - singleArcDynamicsSize_ ) =
                    manualMultiArcStates.segment( indexMultiArcState /*i * currentArcSize*/ + singleArcDynamicsSize_, currentArcSize - singleArcDynamicsSize_ );
            indexMultiArcState += currentArcSize;
        }

        // Reset initial multi-arc states in propagator settings and estimated parameters
        propagatorSettings_->getMultiArcPropagatorSettings( )->resetInitialStatesList( arcInitialStates );
        propagatorSettings_->setInitialStatesFromConstituents( );
    }

    //! Function that removes the single-arc body data from propagation results before processing data
    /*!
     * Function that removes the single-arc body data from propagation results before processing data
     * \param numericalMultiArcSolution Full numerical solution of single and multi-arc bodies.
     */
    void removeSingleArcBodiesFromMultiArcSolultion(
            std::vector< std::map< TimeType, VectorType > >& numericalMultiArcSolution )
    {
        // Iterate over all arcs
        std::cout << "size numerical multi-arc solution: " << numericalMultiArcSolution.size( ) << "\n\n";
        for( unsigned int i = 0; i < numericalMultiArcSolution.size( ); i++ )
        {
            // Iterate over all times and remove single-arc bodies from solution
            for( typename std::map< TimeType, VectorType >::iterator mapIterator = numericalMultiArcSolution[ i ].begin( );
                 mapIterator != numericalMultiArcSolution[ i ].end( ); mapIterator++ )
            {
                VectorType fullVector = mapIterator->second;numericalMultiArcSolution[ i ][ mapIterator->first ] =
                        fullVector.segment( singleArcDynamicsSize_, originalMultiArcDynamicsSingleArcSize_.at( i ) );
            }
        }
    }

    //! Update original propagator settings
    void copyExtendedMultiArcInitialStatesToOriginalSettins( )
    {
        std::vector< VectorType > extendedMultiArcInitialStates =
                propagatorSettings_->getMultiArcPropagatorSettings( )->getInitialStateList( );
        std::vector< VectorType > originalMultiArcInitialStates =
                originalPopagatorSettings_->getMultiArcPropagatorSettings( )->getInitialStateList( );
        std::cout << "size extendedMultiArcInitialStates: " << extendedMultiArcInitialStates.size( ) << "\n\n";
        for( unsigned int i = 0; i < extendedMultiArcInitialStates.size( ); i++ )
        {
            originalMultiArcInitialStates[ i ] = extendedMultiArcInitialStates.at( i ).segment(
                        singleArcDynamicsSize_, originalMultiArcDynamicsSingleArcSize_.at( i ) );
        }

        originalPopagatorSettings_->getMultiArcPropagatorSettings( )->resetInitialStatesList( originalMultiArcInitialStates );
        originalPopagatorSettings_->setInitialStatesFromConstituents( );
    }

    //! Object to solve multi-arc variational equations (multi-arc bodies only).
    std::shared_ptr< MultiArcVariationalEquationsSolver< StateScalarType, TimeType > > originalMultiArcSolver_;

    //! Object to solve single-arc variational equations.
    std::shared_ptr< SingleArcVariationalEquationsSolver< StateScalarType, TimeType > > singleArcSolver_;

    //! Object to solve multi-arc variational equations (single- and multi-arc bodies).
    std::shared_ptr< MultiArcVariationalEquationsSolver< StateScalarType, TimeType > > multiArcSolver_;

    //! Propagator settings, with single- and multi-arc separately
    std::shared_ptr< HybridArcPropagatorSettings< StateScalarType > > originalPopagatorSettings_;

    //! Propagator settings, with single-arc bodies added to multi-arc list
    std::shared_ptr< HybridArcPropagatorSettings< StateScalarType > > propagatorSettings_;

    //! Settings to be used for integrator
    std::shared_ptr< numerical_integrators::IntegratorSettings< TimeType > > singleArcIntegratorSettings_;

    std::shared_ptr< numerical_integrators::IntegratorSettings< TimeType > > multiArcIntegratorSettings_;

    //! Size of estimated single-arc dynamical parameters
    int singleArcDynamicsSize_;

    //! Vector containing, for each arc, the size of original estimated multi-arc dynamical parameters
    std::vector< int > originalMultiArcDynamicsSingleArcSize_;

    //! Total size of original estimated multi-arc dynamical parameters
    int originalMultiArcDynamicsSize_;

    //! Size of single arc of extended estimated multi-arc dynamical parameters
    int multiArcDynamicsSize_;

    //! Vector containing, for each arc, the total size of extended estimated multi-arc dynamical parameters
    std::vector< int > multiArcDynamicsSingleArcSize_;

    //! Estimated parameter set with single-arc dynamical parameters only
    std::shared_ptr< estimatable_parameters::EstimatableParameterSet< StateScalarType > > singleArcParametersToEstimate_ ;

    //! Estimated parameter set with original multi-arc dynamical parameters only
    std::shared_ptr< estimatable_parameters::EstimatableParameterSet< StateScalarType > > originalMultiArcParametersToEstimate_;

    //! Estimated parameter set with extended multi-arc dynamical parameters only
    std::shared_ptr< estimatable_parameters::EstimatableParameterSet< StateScalarType > > multiArcParametersToEstimate_ ;

    //! Times at which arcs for multi-arc solution start
    std::vector< double > arcStartTimes_;

    //! Function that retrieves the single-arc bodies' initial states as a function of time
    /*!
     *  Function that retrieves the single-arc bodies' initial states as a function of time, is used to update the multi-arc
     *  initial states after the single-arc propagation
     */
    std::function< Eigen::Matrix< StateScalarType, Eigen::Dynamic, 1 >( const double ) >initialStatesFromSingleArcPropagation_;

    double singleArcInitialTime_;

};

extern template class VariationalEquationsSolver< double, double >;
extern template class SingleArcVariationalEquationsSolver< double, double >;
extern template class MultiArcVariationalEquationsSolver< double, double >;
extern template class HybridArcVariationalEquationsSolver< double, double >;

#if( TUDAT_BUILD_WITH_EXTENDED_PRECISION_PROPAGATION_TOOLS )
extern template class VariationalEquationsSolver< long double, double >;
extern template class VariationalEquationsSolver< double, Time >;
extern template class VariationalEquationsSolver< long double, Time >;

extern template class SingleArcVariationalEquationsSolver< long double, double >;
extern template class SingleArcVariationalEquationsSolver< double, Time >;
extern template class SingleArcVariationalEquationsSolver< long double, Time >;

extern template class MultiArcVariationalEquationsSolver< long double, double >;
extern template class MultiArcVariationalEquationsSolver< double, Time >;
extern template class MultiArcVariationalEquationsSolver< long double, Time >;

extern template class HybridArcVariationalEquationsSolver< long double, double >;
extern template class HybridArcVariationalEquationsSolver< double, Time >;
extern template class HybridArcVariationalEquationsSolver< long double, Time >;

#endif

} // namespace propagators

} // namespace tudat




#endif // TUDAT_VARIATIONALEQUATIONSSOLVER_H<|MERGE_RESOLUTION|>--- conflicted
+++ resolved
@@ -1452,11 +1452,7 @@
             // Integrate equations for all arcs.
             for( int i = 0; i < numberOfArcs_; i++ )
             {
-<<<<<<< HEAD
                 std::cout<<"Integrating arc "<< i + 1 << " of " << numberOfArcs_ << std::endl;
-=======
-//                std::cout<<"Integrating arc "<<i<<" of "<<numberOfArcs_<<std::endl;
->>>>>>> 88f824b5
 
                 // Retrieve integrator settings, and ensure correct initial time.
                 std::shared_ptr< numerical_integrators::IntegratorSettings< TimeType > > integratorSettings =
