--- conflicted
+++ resolved
@@ -89,10 +89,7 @@
         const SystemOfBodies& bodies, const std::string bodyName,
         const std::shared_ptr< AerodynamicCoefficientSettings > aerodynamicCoefficientSettings );
 
-<<<<<<< HEAD
 // RP-OLD
-=======
->>>>>>> e2773445
 void addRadiationPressureInterface(
         const SystemOfBodies& bodies, const std::string bodyName,
         const std::shared_ptr< RadiationPressureInterfaceSettings > radiationPressureSettings );
@@ -302,6 +299,7 @@
 
 
     // Create radiation pressure coefficient objects for each body (if required).
+    // RP-OLD
     for( unsigned int i = 0; i < orderedBodySettings.size( ); i++ )
     {
         std::map< std::string, std::shared_ptr< RadiationPressureInterfaceSettings > >
@@ -321,6 +319,30 @@
 
     }
 
+    // Create radiation source model objects for each body (if required).
+    for( unsigned int i = 0; i < orderedBodySettings.size( ); i++ )
+    {
+        if( orderedBodySettings.at( i ).second->radiationSourceModelSettings != nullptr )
+        {
+            bodyList.at( orderedBodySettings.at( i ).first )->setRadiationSourceModel(
+                        createRadiationSourceModel(
+                            orderedBodySettings.at( i ).second->radiationSourceModelSettings,
+                            orderedBodySettings.at( i ).first, bodyList ));
+        }
+    }
+
+    // Create radiation pressure target model objects for each body (if required).
+    for( unsigned int i = 0; i < orderedBodySettings.size( ); i++ )
+    {
+        if( orderedBodySettings.at( i ).second->radiationPressureTargetModelSettings != nullptr )
+        {
+            bodyList.at( orderedBodySettings.at( i ).first )->setRadiationPressureTargetModel(
+                        createRadiationPressureTargetModel(
+                            orderedBodySettings.at( i ).second->radiationPressureTargetModelSettings,
+                            orderedBodySettings.at( i ).first, bodyList ) );
+        }
+    }
+
     for( unsigned int i = 0; i < orderedBodySettings.size( ); i++ )
     {
         if( orderedBodySettings.at( i ).second->bodyDeformationSettings.size( ) > 0 )
