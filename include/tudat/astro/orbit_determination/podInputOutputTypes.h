--- conflicted
+++ resolved
@@ -127,19 +127,6 @@
 
         }
     }
-
-<<<<<<< HEAD
-    void setConstantPerObservableAndLinkEndsWeights(
-            const observation_models::ObservableType observableType,
-            const std::vector< observation_models::LinkEnds >& linkEnds,
-            const double weight )
-    {
-
-    }
-=======
-
-
->>>>>>> f5946cea
 
     //! Function to set a values for observation weights, constant per observable type and link ends type
     /*!
