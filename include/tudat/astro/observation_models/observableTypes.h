/*    Copyright (c) 2010-2019, Delft University of Technology
 *    All rigths reserved
 *
 *    This file is part of the Tudat. Redistribution and use in source and
 *    binary forms, with or without modification, are permitted exclusively
 *    under the terms of the Modified BSD license. You should have received
 *    a copy of the license with this file. If not, please or visit:
 *    http://tudat.tudelft.nl/LICENSE.
 */

#ifndef TUDAT_OBSERVABLETYPES_H
#define TUDAT_OBSERVABLETYPES_H

#include <string>

#include <Eigen/Core>

#include "tudat/astro/observation_models/linkTypeDefs.h"

namespace tudat
{

namespace observation_models
{


//! Enum for types of observations
enum ObservableType
{
    one_way_range = 0,
    angular_position = 1,
    position_observable = 2,
    one_way_doppler = 3,
    one_way_differenced_range = 4,
    n_way_range = 5,
    two_way_doppler = 6,
    euler_angle_313_observable = 7,
    velocity_observable = 8
};


//std::map< ObservableType, std::map< LinkEnds, std::pair< Eigen::VectorXd,
//std::pair< std::vector< double >, LinkEndType > > > > getTudatCompatibleObservationsAndTimes(
//        const std::vector< std::tuple< ObservableType, LinkEnds, Eigen::VectorXd,
//        std::vector< double >, LinkEndType > >& tudatpyObservationsAndTimes );

//! Function to get the name (string) associated with a given observable type.
/*!
 * Function to get the name (string) associated with a given observable type.
 * \param observableType Type of observable.
 * \param numberOfLinkEnds Number of link ends in observable
 * \return Name of observable
 */
std::string getObservableName( const ObservableType observableType, const int numberOfLinkEnds = 0 );

//! Function to get the observable type.ssociated with the name (string) of observable.
/*!
 * Function to get the observable type.ssociated with the name (string) of observable.
 * \param observableName of observable
 * \return Type of observable.
 */
ObservableType getObservableType( const std::string& observableName );

//! Function to get the size of an observable of a given type.
/*!
 * Function to get the size of an observable of a given type.
 * \param observableType Type of observable.
 * \return Size of observable.
 */
int getObservableSize( const ObservableType observableType );

bool isObservableOfIntegratedType( const ObservableType observableType );

bool areObservableLinksContinuous( const ObservableType observableType );

LinkEndType getDefaultReferenceLinkEndType(
        const ObservableType observableType );

int getNumberOfLinksInObservable(
        const ObservableType observableType, const int numberOfLinkEnds = -1 );

//! Function to get the indices in link end times/states for a given link end type and observable type
/*!
 * Function to get the indices in link end times/states for a given link end type and observable type
 * \param observableType Type of observable for which link end indices are to be returned
 * \param linkEndType Type of link end for which link end indices are to be returned
 * \param numberOfLinkEnds Number of link ends in observable
 * \return Indices in link end times/states for given link end type and observable type
 */
std::vector< int > getLinkEndIndicesForLinkEndTypeAtObservable(
        const ObservableType observableType, const LinkEndType linkEndType, const int numberOfLinkEnds );


//! Function to retrieve the link end indices in link end states/times that are to be used in viability calculation
/*!
 * Function to retrieve the link end indices in link end states/times that are to be used in viability calculation.
 * Return variable is a vector of pairs, where each the first entry denotes the index of the point at which the link is to be
 * checkd. The second entry denotes the index for the opposite end of the link.
 * \param linkEnds Complete set of link ends for which check is to be performed
 * \param observableType Observable type for which check is to be performed
 * \param linkEndToCheck Link end at which check is to be performed
 * \return Link end indices in link end states/times that are to be used in viability calculation
 */
std::vector< std::pair< int, int > > getLinkStateAndTimeIndicesForLinkEnd(
        const LinkEnds& linkEnds,
        const ObservableType observableType,
        const LinkEndId linkEndToCheck );

<<<<<<< HEAD
=======
std::vector< LinkEndType > getLinkEndTypesForGivenLinkEndId(
        const LinkEnds& linkEnds,
        const LinkEndId linkEndToCheck );
>>>>>>> 94f825ba

void checkObservationResidualDiscontinuities(
        Eigen::Block< Eigen::VectorXd > observationBlock,
        const ObservableType observableType );


} // namespace observation_models

} // namespace tudat

#endif // TUDAT_OBSERVABLETYPES_H<|MERGE_RESOLUTION|>--- conflicted
+++ resolved
@@ -106,12 +106,9 @@
         const ObservableType observableType,
         const LinkEndId linkEndToCheck );
 
-<<<<<<< HEAD
-=======
 std::vector< LinkEndType > getLinkEndTypesForGivenLinkEndId(
         const LinkEnds& linkEnds,
         const LinkEndId linkEndToCheck );
->>>>>>> 94f825ba
 
 void checkObservationResidualDiscontinuities(
         Eigen::Block< Eigen::VectorXd > observationBlock,
